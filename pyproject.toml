--- conflicted
+++ resolved
@@ -23,12 +23,9 @@
   "browser-use>=0.5.10",
   "beautifulsoup4>=4.13.4",
   "lxml>=6.0.0",
-<<<<<<< HEAD
-  "fastmcp",
-=======
   "python-multipart>=0.0.20",
   "pwinput>=1.0.3",
->>>>>>> d70ca6db
+  "fastmcp",
 ]
 
 [dependency-groups]
