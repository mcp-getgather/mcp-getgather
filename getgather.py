--- conflicted
+++ resolved
@@ -53,13 +53,8 @@
                     logger.warning(f"Failed to click on {selector} {element}: {err}")
     except Exception as e:
         if timeout > 0 and "TimeoutError" in str(type(e)):
-<<<<<<< HEAD
-            print(f"retrying click {selector} {timeout}")
+            logger.warning(f"retrying click {selector} {timeout}")
             await click(page, selector, timeout - LOCATOR_ALL_TIMEOUT, frame_selector)
-=======
-            logger.warning(f"retrying click {selector} {timeout}")
-            await click(page, selector, timeout - LOCATOR_ALL_TIMEOUT)
->>>>>>> 425cb029
             return
         logger.error(f"Failed to click on {selector}: {e}")
         raise e
@@ -140,17 +135,12 @@
             value = os.getenv(key)
 
             if value and len(value) > 0:
-<<<<<<< HEAD
-                print(f"{CYAN}{ARROW} Using {BOLD}{key}{NORMAL} for {field}{NORMAL}")
+                logger.info(f"Using {key} for {field}")
 
                 if frame_selector:
                     await page.frame_locator(str(frame_selector)).locator(str(selector)).fill(value)
                 else:
                     await page.fill(str(selector), value)
-=======
-                logger.info(f"Using {key} for {field}")
-                await page.fill(str(selector), value)
->>>>>>> 425cb029
             else:
                 placeholder = cast(Tag, element).get("placeholder")
                 prompt = str(placeholder) if placeholder else f"Please enter {field}"
@@ -176,14 +166,9 @@
         if isinstance(button, Tag):
             selector = button.get("gg-match")
             if selector:
-<<<<<<< HEAD
-                print(f"{CYAN}{ARROW} Auto-clicking {NORMAL}{selector}")
+                logger.info(f"Auto-clicking {selector}")
                 frame_selector = button.get("gg-frame")
                 await click(page, str(selector), frame_selector=str(frame_selector))
-=======
-                logger.info(f"Auto-clicking {selector}")
-                await click(page, str(selector))
->>>>>>> 425cb029
 
 
 async def terminate(page: Page, distilled: str) -> bool:
