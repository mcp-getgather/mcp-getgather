from dataclasses import dataclass
from functools import cache, cached_property
from typing import Any, Literal

from fastmcp import Context, FastMCP
from fastmcp.server.http import StarletteWithLifespan
from fastmcp.server.middleware import CallNext, Middleware, MiddlewareContext
from fastmcp.tools.tool import ToolResult
from pydantic import BaseModel

from getgather.activity import activity
from getgather.brand_state import BrandState, brand_state_manager
from getgather.browser.profile import BrowserProfile
from getgather.connectors.spec_loader import BrandIdEnum
from getgather.logs import logger
from getgather.mcp.auto_import import auto_import
from getgather.mcp.calendar_utils import calendar_mcp
from getgather.mcp.registry import BrandMCPBase
from getgather.mcp.shared import auth_hosted_link, poll_status_hosted_link

# Ensure calendar MCP is registered by importing its module
try:
    from getgather.mcp import calendar_utils  # type: ignore
except Exception as e:
    logger.warning(f"Failed to register calendar MCP: {e}")


class AuthMiddleware(Middleware):
    async def on_call_tool(self, context: MiddlewareContext[Any], call_next: CallNext[Any, Any]):  # type: ignore
        if not context.fastmcp_context:
            return await call_next(context)

        logger.info(f"[AuthMiddleware Context]: {context.message}")

        tool = await context.fastmcp_context.fastmcp.get_tool(context.message.name)  # type: ignore

        if "general_tool" in tool.tags:
            async with activity(
                name=context.message.name,
            ):
                return await call_next(context)

        brand_id = context.message.name.split("_")[0]
        context.fastmcp_context.set_state("brand_id", brand_id)

<<<<<<< HEAD
        if "private" not in tool.tags or await brand_state_manager.is_brand_connected(brand_id):
=======
        if "private" not in tool.tags or brand_state_manager.is_brand_connected(brand_id):
>>>>>>> fff458e6
            async with activity(
                brand_id=brand_id,
                name=context.message.name,
            ):
                return await call_next(context)

<<<<<<< HEAD
        browser_profile_id = await brand_state_manager.get_browser_profile_id(brand_id)
        if not browser_profile_id:
            # Create and persist a new profile for the auth flow
            browser_profile = BrowserProfile()
            await brand_state_manager.add(
=======
        browser_profile_id = brand_state_manager.get_browser_profile_id(brand_id)
        if not browser_profile_id:
            # Create and persist a new profile for the auth flow
            browser_profile = BrowserProfile()
            brand_state_manager.add(
>>>>>>> fff458e6
                BrandState(
                    brand_id=BrandIdEnum(brand_id),
                    browser_profile_id=browser_profile.id,
                    is_connected=False,
                )
            )

        logger.info(
            f"[AuthMiddleware] processing auth for brand {brand_id} with browser profile {browser_profile_id}"
        )

        async with activity(
            name="auth",
            brand_id=brand_id,
        ):
            result = await auth_hosted_link(brand_id=BrandIdEnum(brand_id))
            return ToolResult(structured_content=result)


CATEGORY_BUNDLES: dict[str, list[str]] = {
    "food": ["doordash", "ubereats"],
    "books": ["audible", "goodreads", "kindle", "hardcover"],
    "shopping": ["amazon", "shopee", "tokopedia"],
}


@dataclass
class MCPApp:
    name: str
    type: Literal["brand", "category", "all"]
    route: str
    brand_ids: list[BrandIdEnum]

    @cached_property
    def app(self) -> StarletteWithLifespan:
        return _create_mcp_app(self.name, self.brand_ids)


@cache
def create_mcp_apps() -> list[MCPApp]:
    # Discover and import all brand MCP modules (registers into BrandMCPBase.registry)
    auto_import("getgather.mcp.brand")

    apps: list[MCPApp] = []
    apps.append(
        MCPApp(
            name="all",
            type="all",
            route="/mcp",
            brand_ids=list(BrandMCPBase.registry.keys()),
        )
    )
    apps.extend([
        MCPApp(
            name=brand_id.value,
            type="brand",
            route=f"/mcp-{brand_id.value}",
            brand_ids=[brand_id],
        )
        for brand_id in BrandMCPBase.registry.keys()
    ])
    apps.extend([
        MCPApp(
            name=category,
            type="category",
            route=f"/mcp-{category}",
            brand_ids=[BrandIdEnum(brand_id) for brand_id in brand_ids],
        )
        for category, brand_ids in CATEGORY_BUNDLES.items()
    ])

    return apps


def _create_mcp_app(bundle_name: str, brand_ids: list[BrandIdEnum]):
    """Create and return the MCP ASGI app.

    This performs plugin discovery/registration and mounts brand MCPs.
    """
    mcp = FastMCP[Context](name=f"Getgather {bundle_name} MCP")
    mcp.add_middleware(AuthMiddleware())

    @mcp.tool(tags={"general_tool"})
    async def poll_auth(ctx: Context, link_id: str) -> dict[str, Any]:  # pyright: ignore[reportUnusedFunction]
        """Poll auth for a session. Only call this tool if you get the auth link/url."""
        return await poll_status_hosted_link(context=ctx, hosted_link_id=link_id)

    for brand_id in brand_ids:
        brand_mcp = BrandMCPBase.registry[brand_id]
        logger.info(f"Mounting {brand_mcp.name} to MCP bundle {bundle_name}")
        mcp.mount(server=brand_mcp, prefix=brand_mcp.brand_id)

    mcp.mount(server=calendar_mcp, prefix="calendar")

    return mcp.http_app(path="/")


class MCPToolDoc(BaseModel):
    name: str
    description: str


class MCPDoc(BaseModel):
    name: str
    type: Literal["brand", "category", "all"]
    route: str
    tools: list[MCPToolDoc]


async def mcp_app_docs(mcp_app: MCPApp) -> MCPDoc:
    return MCPDoc(
        name=mcp_app.name,
        type=mcp_app.type,
        route=mcp_app.route,
        tools=[
            MCPToolDoc(
                name=tool.name,
                description=tool.description,
            )
            for tool in (await mcp_app.app.state.fastmcp_server.get_tools()).values()
        ],
    )<|MERGE_RESOLUTION|>--- conflicted
+++ resolved
@@ -43,30 +43,18 @@
         brand_id = context.message.name.split("_")[0]
         context.fastmcp_context.set_state("brand_id", brand_id)
 
-<<<<<<< HEAD
-        if "private" not in tool.tags or await brand_state_manager.is_brand_connected(brand_id):
-=======
         if "private" not in tool.tags or brand_state_manager.is_brand_connected(brand_id):
->>>>>>> fff458e6
             async with activity(
                 brand_id=brand_id,
                 name=context.message.name,
             ):
                 return await call_next(context)
 
-<<<<<<< HEAD
-        browser_profile_id = await brand_state_manager.get_browser_profile_id(brand_id)
-        if not browser_profile_id:
-            # Create and persist a new profile for the auth flow
-            browser_profile = BrowserProfile()
-            await brand_state_manager.add(
-=======
         browser_profile_id = brand_state_manager.get_browser_profile_id(brand_id)
         if not browser_profile_id:
             # Create and persist a new profile for the auth flow
             browser_profile = BrowserProfile()
             brand_state_manager.add(
->>>>>>> fff458e6
                 BrandState(
                     brand_id=BrandIdEnum(brand_id),
                     browser_profile_id=browser_profile.id,
