import json
from dataclasses import dataclass
from functools import cache, cached_property
from typing import Any, Literal

from fastmcp import Context, FastMCP
from fastmcp.server.dependencies import get_http_headers
from fastmcp.server.http import StarletteWithLifespan
from fastmcp.server.middleware import CallNext, Middleware, MiddlewareContext
from fastmcp.tools.tool import ToolResult
from pydantic import BaseModel

from getgather.api.types import RequestInfo, request_info
from getgather.browser.profile import BrowserProfile
from getgather.connectors.spec_loader import BrandIdEnum
from getgather.logs import logger
from getgather.mcp.activity import activity
from getgather.mcp.auto_import import auto_import
from getgather.mcp.brand_state import BrandState, brand_state_manager
from getgather.mcp.calendar_utils import calendar_mcp
from getgather.mcp.dpage import dpage_check, dpage_finalize
from getgather.mcp.registry import BrandMCPBase, GatherMCP
from getgather.mcp.shared import poll_status_hosted_link, signin_hosted_link

# Ensure calendar MCP is registered by importing its module
try:
    from getgather.mcp import calendar_utils  # type: ignore
except Exception as e:
    logger.warning(f"Failed to register calendar MCP: {e}")


class AuthMiddleware(Middleware):
    # type: ignore
    async def on_call_tool(self, context: MiddlewareContext[Any], call_next: CallNext[Any, Any]):
        if not context.fastmcp_context:
            return await call_next(context)

        logger.info(f"[AuthMiddleware Context]: {context.message}")

        headers = get_http_headers(include_all=True)

        # Initialize request_info data
        info_data: dict[str, str | None] = {}

        # Handle x-location header (contains city, state, country, postal_code)
        location = headers.get("x-location", None)
        if location is not None:
            try:
                location_data: dict[str, str | None] = json.loads(location)
                info_data.update(location_data)
            except json.JSONDecodeError:
                logger.warning(f"Failed to parse x-location header as JSON, {location}")

<<<<<<< HEAD
        # type: ignore
        tool = await context.fastmcp_context.fastmcp.get_tool(context.message.name)
=======
        # Handle x-proxy-type header (e.g., "proxy-0", "proxy-1", etc.)
        proxy_type = headers.get("x-proxy-type", None)
        if proxy_type is not None:
            info_data["proxy_type"] = proxy_type
            logger.info(f"Received x-proxy-type header: {proxy_type}")

        # Set request_info if we have any data
        if info_data:
            request_info.set(RequestInfo(**info_data))  # type: ignore[arg-type]

        tool = await context.fastmcp_context.fastmcp.get_tool(context.message.name)  # type: ignore
>>>>>>> 6cd1f3c9

        if "general_tool" in tool.tags:
            async with activity(
                name=context.message.name,
            ):
                return await call_next(context)

        brand_id = context.message.name.split("_")[0]
        context.fastmcp_context.set_state("brand_id", brand_id)

        brand_state = brand_state_manager.get(brand_id)
        if "private" not in tool.tags or (brand_state and brand_state.is_connected):
            async with activity(
                brand_id=brand_id,
                name=context.message.name,
            ):
                return await call_next(context)

        browser_profile_id = brand_state.browser_profile_id if brand_state else None
        if not browser_profile_id:
            # Create and persist a new profile for the auth flow
            browser_profile = BrowserProfile()
            brand_state_manager.add(
                BrandState(
                    brand_id=BrandIdEnum(brand_id),
                    browser_profile_id=browser_profile.id,
                    is_connected=False,
                )
            )

        logger.info(
            f"[AuthMiddleware] processing auth for brand {brand_id} with browser profile {browser_profile_id}"
        )

        async with activity(
            name="auth",
            brand_id=brand_id,
        ):
            result = await signin_hosted_link(brand_id=BrandIdEnum(brand_id))
            return ToolResult(structured_content=result)


CATEGORY_BUNDLES: dict[str, list[str]] = {
    "food": ["doordash", "ubereats"],
    "books": ["goodreads"],
<<<<<<< HEAD
    "shopping": ["amazon", "shopee", "tokopedia", "astro"],
=======
    "shopping": ["amazon", "shopee", "wayfair"],
>>>>>>> 6cd1f3c9
    "media": [],
}

# For MCP tools based on distillation
MCP_BUNDLES: dict[str, list[str]] = {
    "media": ["bbc", "cnn", "espn", "groundnews", "npr", "nytimes"],
<<<<<<< HEAD
    "shopping": ["astro"],
=======
    "books": ["goodreads"],
    "shopping": ["amazon", "amazonca", "shopee", "wayfair"],
>>>>>>> 6cd1f3c9
}


@dataclass
class MCPApp:
    name: str
    type: Literal["brand", "category", "all"]
    route: str
    brand_ids: list[BrandIdEnum | str]

    @cached_property
    def app(self) -> StarletteWithLifespan:
        return _create_mcp_app(self.name, self.brand_ids)


@cache
def create_mcp_apps() -> list[MCPApp]:
    # Discover and import all brand MCP modules (registers into BrandMCPBase.registry)
    auto_import("getgather.mcp.brand")

    auto_import("getgather.mcp")  # Import distillation-based MCPs

    apps: list[MCPApp] = []
    apps.append(
        MCPApp(
            name="all",
            type="all",
            route="/mcp",
            brand_ids=list(BrandMCPBase.registry.keys())
            + [
                brand_id
                for brand_id in GatherMCP.registry.keys()
                if brand_id not in [b.value for b in BrandMCPBase.registry.keys()]
            ],
        )
    )
    # Add individual brand MCPs from BrandMCPBase registry
    apps.extend([
        MCPApp(
            name=brand_id.value,
            type="brand",
            route=f"/mcp-{brand_id.value}",
            brand_ids=[brand_id],
        )
        for brand_id in BrandMCPBase.registry.keys()
    ])
    # Add individual brand MCPs from GatherMCP registry
    apps.extend([
        MCPApp(
            name=brand_id,
            type="brand",
            route=f"/mcp-{brand_id}",
            brand_ids=[brand_id],
        )
        for brand_id in GatherMCP.registry.keys()
        if brand_id not in [b.value for b in BrandMCPBase.registry.keys()]
    ])
    apps.extend([
        MCPApp(
            name=category,
            type="category",
            route=f"/mcp-{category}",
            brand_ids=[BrandIdEnum(brand_id) for brand_id in brand_ids]
            + MCP_BUNDLES.get(category, []),
        )
        for category, brand_ids in CATEGORY_BUNDLES.items()
    ])

    return apps


def _create_mcp_app(bundle_name: str, brand_ids: list[BrandIdEnum | str]):
    """Create and return the MCP ASGI app.

    This performs plugin discovery/registration and mounts brand MCPs.
    """
    mcp = FastMCP[Context](name=f"Getgather {bundle_name} MCP")
    mcp.add_middleware(AuthMiddleware())

    @mcp.tool(tags={"general_tool"})
    async def poll_signin(ctx: Context, link_id: str) -> dict[str, Any]:  # pyright: ignore[reportUnusedFunction]
        """Poll sign in for a session. Only call this tool if you get the sign in link/url."""
        return await poll_status_hosted_link(context=ctx, hosted_link_id=link_id)

    @mcp.tool(tags={"general_tool"})
    async def check_signin(ctx: Context, signin_id: str) -> dict[str, Any]:  # pyright: ignore[reportUnusedFunction]
        result = await dpage_check(id=signin_id)
        if result is None:
            return {
                "status": "ERROR",
                "message": "Sign in not completed within the time limit. Please try again.",
            }
        return {
            "status": "SUCCESS",
            "message": "Sign in completed successfully.",
            "result": result,
        }

    @mcp.tool(tags={"general_tool"})
    async def finalize_signin(ctx: Context, signin_id: str) -> dict[str, Any]:  # pyright: ignore[reportUnusedFunction]
        await dpage_finalize(id=signin_id)
        return {
            "status": "SUCCESS",
            "message": "Sign in finalized successfully.",
        }

    for brand_id in brand_ids:
        brand_id_str = brand_id.value if isinstance(brand_id, BrandIdEnum) else brand_id
        brand_id_enum = brand_id if isinstance(brand_id, BrandIdEnum) else None

        # Try BrandMCPBase registry first (if it's a BrandIdEnum)
        if brand_id_enum and brand_id_enum in BrandMCPBase.registry:
            brand_mcp = BrandMCPBase.registry[brand_id_enum]
            logger.info(f"Mounting {brand_mcp.name} to MCP bundle {bundle_name}")
            mcp.mount(server=brand_mcp, prefix=brand_mcp.brand_id)
        # Try GatherMCP registry (for string brand IDs)
        elif brand_id_str in GatherMCP.registry:
            gather_mcp = GatherMCP.registry[brand_id_str]
            logger.info(
                f"Mounting {gather_mcp.name} (distillation-based) to MCP bundle {bundle_name}"
            )
            mcp.mount(server=gather_mcp, prefix=gather_mcp.brand_id)

    mcp.mount(server=calendar_mcp, prefix="calendar")

    return mcp.http_app(path="/")


class MCPToolDoc(BaseModel):
    name: str
    description: str


class MCPDoc(BaseModel):
    name: str
    type: Literal["brand", "category", "all"]
    route: str
    tools: list[MCPToolDoc]


async def mcp_app_docs(mcp_app: MCPApp) -> MCPDoc:
    return MCPDoc(
        name=mcp_app.name,
        type=mcp_app.type,
        route=mcp_app.route,
        tools=[
            MCPToolDoc(
                name=tool.name,
                description=tool.description or "No description provided",
            )
            for tool in (await mcp_app.app.state.fastmcp_server.get_tools()).values()
        ],
    )<|MERGE_RESOLUTION|>--- conflicted
+++ resolved
@@ -51,10 +51,6 @@
             except json.JSONDecodeError:
                 logger.warning(f"Failed to parse x-location header as JSON, {location}")
 
-<<<<<<< HEAD
-        # type: ignore
-        tool = await context.fastmcp_context.fastmcp.get_tool(context.message.name)
-=======
         # Handle x-proxy-type header (e.g., "proxy-0", "proxy-1", etc.)
         proxy_type = headers.get("x-proxy-type", None)
         if proxy_type is not None:
@@ -66,7 +62,6 @@
             request_info.set(RequestInfo(**info_data))  # type: ignore[arg-type]
 
         tool = await context.fastmcp_context.fastmcp.get_tool(context.message.name)  # type: ignore
->>>>>>> 6cd1f3c9
 
         if "general_tool" in tool.tags:
             async with activity(
@@ -112,23 +107,15 @@
 CATEGORY_BUNDLES: dict[str, list[str]] = {
     "food": ["doordash", "ubereats"],
     "books": ["goodreads"],
-<<<<<<< HEAD
-    "shopping": ["amazon", "shopee", "tokopedia", "astro"],
-=======
-    "shopping": ["amazon", "shopee", "wayfair"],
->>>>>>> 6cd1f3c9
+    "shopping": ["amazon", "shopee", "tokopedia", "wayfair", "astro"],
     "media": [],
 }
 
 # For MCP tools based on distillation
 MCP_BUNDLES: dict[str, list[str]] = {
     "media": ["bbc", "cnn", "espn", "groundnews", "npr", "nytimes"],
-<<<<<<< HEAD
-    "shopping": ["astro"],
-=======
     "books": ["goodreads"],
-    "shopping": ["amazon", "amazonca", "shopee", "wayfair"],
->>>>>>> 6cd1f3c9
+    "shopping": ["amazon", "amazonca", "shopee", "wayfair", "astro"],
 }
 
 
