--- conflicted
+++ resolved
@@ -1,11 +1,7 @@
-<<<<<<< HEAD
+import importlib
 from contextlib import asynccontextmanager
 from datetime import UTC, datetime
 from typing import Any, AsyncGenerator
-=======
-import importlib
-from typing import Any
->>>>>>> 127a47e8
 
 from fastmcp import Context, FastMCP
 from fastmcp.server.middleware import CallNext, Middleware, MiddlewareContext
@@ -101,17 +97,10 @@
     except Exception as e:
         logger.warning(f"Failed to register calendar MCP: {e}")
 
-<<<<<<< HEAD
-@mcp.tool(tags={"general_tool"})
-async def poll_auth(ctx: Context, link_id: str) -> dict[str, Any]:
-    """Poll auth for a session. Only call this tool if you get the auth link/url."""
-    return await poll_status_hosted_link(context=ctx, hosted_link_id=link_id)
-=======
     mcp = FastMCP[Context](name="Getgather MCP")
     mcp.add_middleware(AuthMiddleware())
->>>>>>> 127a47e8
 
-    @mcp.tool
+    @mcp.tool(tags={"general_tool"})
     async def poll_auth(ctx: Context, link_id: str) -> dict[str, Any]:  # pyright: ignore[reportUnusedFunction]
         """Poll auth for a session. Only call this tool if you get the auth link/url."""
         return await poll_status_hosted_link(context=ctx, hosted_link_id=link_id)
