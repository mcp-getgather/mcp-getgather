--- conflicted
+++ resolved
@@ -114,11 +114,7 @@
 MCP_BUNDLES: dict[str, list[str]] = {
     "media": ["bbc", "cnn", "espn", "groundnews", "npr", "nytimes"],
     "books": ["goodreads"],
-<<<<<<< HEAD
-    "shopping": ["amazon", "amazonca"],
-=======
-    "shopping": ["shopee"],
->>>>>>> f719c475
+    "shopping": ["amazon", "amazonca", "shopee"],
 }
 
 
