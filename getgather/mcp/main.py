<<<<<<< HEAD
=======
import importlib
>>>>>>> 7e779950
from contextlib import asynccontextmanager
from datetime import UTC, datetime
from typing import Any, AsyncGenerator

from fastmcp import Context, FastMCP
from fastmcp.server.middleware import CallNext, Middleware, MiddlewareContext
from fastmcp.tools.tool import ToolResult

from getgather.browser.profile import BrowserProfile
from getgather.connectors.spec_loader import BrandIdEnum
<<<<<<< HEAD
from getgather.context import current_activity
=======
>>>>>>> 7e779950
from getgather.database.repositories.activity_repository import Activity
from getgather.database.repositories.brand_state_repository import BrandState
from getgather.logs import logger
from getgather.mcp.auto_import import auto_import
from getgather.mcp.registry import BrandMCPBase
from getgather.mcp.shared import auth_hosted_link, poll_status_hosted_link


@asynccontextmanager
async def activity(name: str, brand_id: str = "") -> AsyncGenerator[None, None]:
    """Context manager for tracking activity."""
    activity_id = Activity.add(
        Activity(
            brand_id=brand_id,
            name=name,
            start_time=datetime.now(UTC),
        )
    )
    try:
        yield
    finally:
        Activity.update_end_time(
            id=activity_id,
            end_time=datetime.now(UTC),
        )


@asynccontextmanager
async def activity(name: str, brand_id: str = "") -> AsyncGenerator[None, None]:
    """Context manager for tracking activity."""
    activity = Activity(
        brand_id=brand_id,
        name=name,
        start_time=datetime.now(UTC),
    )
    activity.add()
    
    # Set the activity in context
    token = current_activity.set(activity)
    try:
        yield
    finally:
        # Reset the context and update end time
        current_activity.reset(token)
        activity.update_end_time(
            end_time=datetime.now(UTC),
        )


class AuthMiddleware(Middleware):
    async def on_call_tool(self, context: MiddlewareContext[Any], call_next: CallNext[Any, Any]):  # type: ignore
        if not context.fastmcp_context:
            return await call_next(context)

        logger.info(f"[AuthMiddleware Context]: {context.message}")

        tool = await context.fastmcp_context.fastmcp.get_tool(context.message.name)  # type: ignore

        if "general_tool" in tool.tags:
            async with activity(
                name=context.message.name,
            ):
                return await call_next(context)

        brand_id = context.message.name.split("_")[0]
        if "private" not in tool.tags or BrandState.is_brand_connected(brand_id):
            async with activity(
                brand_id=brand_id,
                name=context.message.name,
            ):
                return await call_next(context)

        browser_profile_id = BrandState.get_browser_profile_id(brand_id)
        if not browser_profile_id:
            # Create and persist a new profile for the auth flow
            browser_profile = BrowserProfile()
<<<<<<< HEAD
            brand_state = BrandState(
                brand_id=BrandIdEnum(brand_id),
                browser_profile_id=browser_profile.id,
                is_connected=False,
            )
            brand_state.add()
=======
            BrandState.add(
                BrandState(
                    brand_id=BrandIdEnum(brand_id),
                    browser_profile_id=browser_profile.id,
                    is_connected=False,
                )
            )
>>>>>>> 7e779950

        logger.info(
            f"[AuthMiddleware] processing auth for brand {brand_id} with browser profile {browser_profile_id}"
        )

        async with activity(
            brand_id=brand_id,
            name="auth",
        ):
            result = await auth_hosted_link(brand_id=BrandIdEnum(brand_id))
            return ToolResult(structured_content=result)


def create_mcp_app():
    """Create and return the MCP ASGI app.

    This performs plugin discovery/registration and mounts brand MCPs.
    """
    # Discover and import all brand MCP modules (registers into BrandMCPBase.registry)
    auto_import("getgather.mcp.brand")

    # Ensure calendar MCP is registered by importing its module
    try:
        importlib.import_module("getgather.mcp.calendar_utils")
    except Exception as e:
        logger.warning(f"Failed to register calendar MCP: {e}")

<<<<<<< HEAD
@mcp.tool(tags={"general_tool"})
async def poll_auth(ctx: Context, link_id: str) -> dict[str, Any]:
    """Poll auth for a session. Only call this tool if you get the auth link/url."""
    return await poll_status_hosted_link(context=ctx, hosted_link_id=link_id)
=======
    mcp = FastMCP[Context](name="Getgather MCP")
    mcp.add_middleware(AuthMiddleware())
>>>>>>> 7e779950

    @mcp.tool(tags={"general_tool"})
    async def poll_auth(ctx: Context, link_id: str) -> dict[str, Any]:  # pyright: ignore[reportUnusedFunction]
        """Poll auth for a session. Only call this tool if you get the auth link/url."""
        return await poll_status_hosted_link(context=ctx, hosted_link_id=link_id)

    for prefix, brand_mcp in BrandMCPBase.registry.items():
        logger.info(f"Mounting {prefix} with {brand_mcp}")
        mcp.mount(server=brand_mcp, prefix=prefix)

    return mcp.http_app(path="/")<|MERGE_RESOLUTION|>--- conflicted
+++ resolved
@@ -1,7 +1,4 @@
-<<<<<<< HEAD
-=======
 import importlib
->>>>>>> 7e779950
 from contextlib import asynccontextmanager
 from datetime import UTC, datetime
 from typing import Any, AsyncGenerator
@@ -12,10 +9,7 @@
 
 from getgather.browser.profile import BrowserProfile
 from getgather.connectors.spec_loader import BrandIdEnum
-<<<<<<< HEAD
 from getgather.context import current_activity
-=======
->>>>>>> 7e779950
 from getgather.database.repositories.activity_repository import Activity
 from getgather.database.repositories.brand_state_repository import BrandState
 from getgather.logs import logger
@@ -27,40 +21,22 @@
 @asynccontextmanager
 async def activity(name: str, brand_id: str = "") -> AsyncGenerator[None, None]:
     """Context manager for tracking activity."""
-    activity_id = Activity.add(
-        Activity(
-            brand_id=brand_id,
-            name=name,
-            start_time=datetime.now(UTC),
-        )
-    )
-    try:
-        yield
-    finally:
-        Activity.update_end_time(
-            id=activity_id,
-            end_time=datetime.now(UTC),
-        )
-
-
-@asynccontextmanager
-async def activity(name: str, brand_id: str = "") -> AsyncGenerator[None, None]:
-    """Context manager for tracking activity."""
-    activity = Activity(
+    activity_obj = Activity(
         brand_id=brand_id,
         name=name,
         start_time=datetime.now(UTC),
     )
-    activity.add()
+    activity_id = Activity.add(activity_obj)
     
     # Set the activity in context
-    token = current_activity.set(activity)
+    token = current_activity.set(activity_obj)
     try:
         yield
     finally:
         # Reset the context and update end time
         current_activity.reset(token)
-        activity.update_end_time(
+        Activity.update_end_time(
+            id=activity_id,
             end_time=datetime.now(UTC),
         )
 
@@ -92,22 +68,12 @@
         if not browser_profile_id:
             # Create and persist a new profile for the auth flow
             browser_profile = BrowserProfile()
-<<<<<<< HEAD
             brand_state = BrandState(
                 brand_id=BrandIdEnum(brand_id),
                 browser_profile_id=browser_profile.id,
                 is_connected=False,
             )
-            brand_state.add()
-=======
-            BrandState.add(
-                BrandState(
-                    brand_id=BrandIdEnum(brand_id),
-                    browser_profile_id=browser_profile.id,
-                    is_connected=False,
-                )
-            )
->>>>>>> 7e779950
+            BrandState.add(brand_state)
 
         logger.info(
             f"[AuthMiddleware] processing auth for brand {brand_id} with browser profile {browser_profile_id}"
@@ -135,15 +101,8 @@
     except Exception as e:
         logger.warning(f"Failed to register calendar MCP: {e}")
 
-<<<<<<< HEAD
-@mcp.tool(tags={"general_tool"})
-async def poll_auth(ctx: Context, link_id: str) -> dict[str, Any]:
-    """Poll auth for a session. Only call this tool if you get the auth link/url."""
-    return await poll_status_hosted_link(context=ctx, hosted_link_id=link_id)
-=======
     mcp = FastMCP[Context](name="Getgather MCP")
     mcp.add_middleware(AuthMiddleware())
->>>>>>> 7e779950
 
     @mcp.tool(tags={"general_tool"})
     async def poll_auth(ctx: Context, link_id: str) -> dict[str, Any]:  # pyright: ignore[reportUnusedFunction]
