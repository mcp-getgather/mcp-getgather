import json
from dataclasses import dataclass
from functools import cache, cached_property
from typing import Any, Literal

from fastmcp import Context, FastMCP
from fastmcp.server.dependencies import get_http_headers
from fastmcp.server.http import StarletteWithLifespan
from fastmcp.server.middleware import CallNext, Middleware, MiddlewareContext
from fastmcp.tools.tool import ToolResult
from pydantic import BaseModel

from getgather.api.types import RequestInfo, request_info
from getgather.browser.profile import BrowserProfile
from getgather.connectors.spec_loader import BrandIdEnum
from getgather.logs import logger
from getgather.mcp.activity import activity
from getgather.mcp.auto_import import auto_import
from getgather.mcp.brand_state import BrandState, brand_state_manager
from getgather.mcp.calendar_utils import calendar_mcp
from getgather.mcp.dpage import dpage_check, dpage_finalize
from getgather.mcp.registry import BrandMCPBase, GatherMCP
from getgather.mcp.shared import poll_status_hosted_link, signin_hosted_link

# Ensure calendar MCP is registered by importing its module
try:
    from getgather.mcp import calendar_utils  # type: ignore
except Exception as e:
    logger.warning(f"Failed to register calendar MCP: {e}")


class AuthMiddleware(Middleware):
    # type: ignore
    async def on_call_tool(self, context: MiddlewareContext[Any], call_next: CallNext[Any, Any]):
        if not context.fastmcp_context:
            return await call_next(context)

        logger.info(f"[AuthMiddleware Context]: {context.message}")

        headers = get_http_headers(include_all=True)

        # Initialize request_info data
        info_data: dict[str, str | None] = {}

        # Handle x-location header (contains city, state, country, postal_code)
        location = headers.get("x-location", None)
        if location is not None:
            try:
                location_data: dict[str, str | None] = json.loads(location)
                info_data.update(location_data)
            except json.JSONDecodeError:
                logger.warning(f"Failed to parse x-location header as JSON, {location}")

        # Handle x-proxy-type header (e.g., "proxy-0", "proxy-1", etc.)
        proxy_type = headers.get("x-proxy-type", None)
        if proxy_type is not None:
            info_data["proxy_type"] = proxy_type
            logger.info(f"Received x-proxy-type header: {proxy_type}")

        # Set request_info if we have any data
        if info_data:
            request_info.set(RequestInfo(**info_data))  # type: ignore[arg-type]

        tool = await context.fastmcp_context.fastmcp.get_tool(context.message.name)  # type: ignore

        if "general_tool" in tool.tags:
            async with activity(
                name=context.message.name,
            ):
                return await call_next(context)

        brand_id = context.message.name.split("_")[0]
        context.fastmcp_context.set_state("brand_id", brand_id)

        brand_state = brand_state_manager.get(brand_id)
        if "private" not in tool.tags or (brand_state and brand_state.is_connected):
            async with activity(
                brand_id=brand_id,
                name=context.message.name,
            ):
                return await call_next(context)

        browser_profile_id = brand_state.browser_profile_id if brand_state else None
        if not browser_profile_id:
            # Create and persist a new profile for the auth flow
            browser_profile = BrowserProfile()
            brand_state_manager.add(
                BrandState(
                    brand_id=BrandIdEnum(brand_id),
                    browser_profile_id=browser_profile.id,
                    is_connected=False,
                )
            )

        logger.info(
            f"[AuthMiddleware] processing auth for brand {brand_id} with browser profile {browser_profile_id}"
        )

        async with activity(
            name="auth",
            brand_id=brand_id,
        ):
            result = await signin_hosted_link(brand_id=BrandIdEnum(brand_id))
            return ToolResult(structured_content=result)


CATEGORY_BUNDLES: dict[str, list[str]] = {
    "food": ["doordash", "ubereats"],
    "books": [],
    "shopping": ["amazon", "shopee", "wayfair", "astro", "officedepot"],
    "media": [],
}

MCP_BUNDLES: dict[str, list[str]] = {
    "media": ["bbc", "cnn", "espn", "groundnews", "npr", "nytimes"],
    "books": ["goodreads"],
<<<<<<< HEAD
    "shopping": [
        "amazon",
        "amazonca",
        "shopee",
        "wayfair",
        "astro",
    ],
=======
    "shopping": ["amazon", "amazonca", "shopee", "wayfair", "astro", "officedepot"],
>>>>>>> 0c833ee1
}


@dataclass
class MCPApp:
    name: str
    type: Literal["brand", "category", "all"]
    route: str
    brand_ids: list[BrandIdEnum | str]

    @cached_property
    def app(self) -> StarletteWithLifespan:
        return _create_mcp_app(self.name, self.brand_ids)


@cache
def create_mcp_apps() -> list[MCPApp]:
    # Discover and import all brand MCP modules (registers into BrandMCPBase.registry)
    auto_import("getgather.mcp.brand")

    auto_import("getgather.mcp")  # Import distillation-based MCPs

    apps: list[MCPApp] = []
    apps.append(
        MCPApp(
            name="all",
            type="all",
            route="/mcp",
            brand_ids=list(BrandMCPBase.registry.keys())
            + [
                brand_id
                for brand_id in GatherMCP.registry.keys()
                if brand_id not in [b.value for b in BrandMCPBase.registry.keys()]
            ],
        )
    )
    # Add individual brand MCPs from BrandMCPBase registry
    apps.extend([
        MCPApp(
            name=brand_id.value,
            type="brand",
            route=f"/mcp-{brand_id.value}",
            brand_ids=[brand_id],
        )
        for brand_id in BrandMCPBase.registry.keys()
    ])
    # Add individual brand MCPs from GatherMCP registry
    apps.extend([
        MCPApp(
            name=brand_id,
            type="brand",
            route=f"/mcp-{brand_id}",
            brand_ids=[brand_id],
        )
        for brand_id in GatherMCP.registry.keys()
        if brand_id not in [b.value for b in BrandMCPBase.registry.keys()]
    ])
    apps.extend([
        MCPApp(
            name=category,
            type="category",
            route=f"/mcp-{category}",
            brand_ids=[BrandIdEnum(brand_id) for brand_id in brand_ids]
            + MCP_BUNDLES.get(category, []),
        )
        for category, brand_ids in CATEGORY_BUNDLES.items()
    ])

    return apps


def _create_mcp_app(bundle_name: str, brand_ids: list[BrandIdEnum | str]):
    """Create and return the MCP ASGI app.

    This performs plugin discovery/registration and mounts brand MCPs.
    """
    mcp = FastMCP[Context](name=f"Getgather {bundle_name} MCP")
    mcp.add_middleware(AuthMiddleware())

    @mcp.tool(tags={"general_tool"})
    async def poll_signin(ctx: Context, link_id: str) -> dict[str, Any]:  # pyright: ignore[reportUnusedFunction]
        """Poll sign in for a session. Only call this tool if you get the sign in link/url."""
        return await poll_status_hosted_link(context=ctx, hosted_link_id=link_id)

    @mcp.tool(tags={"general_tool"})
    async def check_signin(ctx: Context, signin_id: str) -> dict[str, Any]:  # pyright: ignore[reportUnusedFunction]
        result = await dpage_check(id=signin_id)
        if result is None:
            return {
                "status": "ERROR",
                "message": "Sign in not completed within the time limit. Please try again.",
            }
        return {
            "status": "SUCCESS",
            "message": "Sign in completed successfully.",
            "result": result,
        }

    @mcp.tool(tags={"general_tool"})
    async def finalize_signin(ctx: Context, signin_id: str) -> dict[str, Any]:  # pyright: ignore[reportUnusedFunction]
        await dpage_finalize(id=signin_id)
        return {
            "status": "SUCCESS",
            "message": "Sign in finalized successfully.",
        }

    for brand_id in brand_ids:
        brand_id_str = brand_id.value if isinstance(brand_id, BrandIdEnum) else brand_id
        brand_id_enum = brand_id if isinstance(brand_id, BrandIdEnum) else None

        # Try BrandMCPBase registry first (if it's a BrandIdEnum)
        if brand_id_enum and brand_id_enum in BrandMCPBase.registry:
            brand_mcp = BrandMCPBase.registry[brand_id_enum]
            logger.info(f"Mounting {brand_mcp.name} to MCP bundle {bundle_name}")
            mcp.mount(server=brand_mcp, prefix=brand_mcp.brand_id)
        # Try GatherMCP registry (for string brand IDs)
        elif brand_id_str in GatherMCP.registry:
            gather_mcp = GatherMCP.registry[brand_id_str]
            logger.info(
                f"Mounting {gather_mcp.name} (distillation-based) to MCP bundle {bundle_name}"
            )
            mcp.mount(server=gather_mcp, prefix=gather_mcp.brand_id)

    mcp.mount(server=calendar_mcp, prefix="calendar")

    return mcp.http_app(path="/")


class MCPToolDoc(BaseModel):
    name: str
    description: str


class MCPDoc(BaseModel):
    name: str
    type: Literal["brand", "category", "all"]
    route: str
    tools: list[MCPToolDoc]


async def mcp_app_docs(mcp_app: MCPApp) -> MCPDoc:
    return MCPDoc(
        name=mcp_app.name,
        type=mcp_app.type,
        route=mcp_app.route,
        tools=[
            MCPToolDoc(
                name=tool.name,
                description=tool.description or "No description provided",
            )
            for tool in (await mcp_app.app.state.fastmcp_server.get_tools()).values()
        ],
    )<|MERGE_RESOLUTION|>--- conflicted
+++ resolved
@@ -114,17 +114,7 @@
 MCP_BUNDLES: dict[str, list[str]] = {
     "media": ["bbc", "cnn", "espn", "groundnews", "npr", "nytimes"],
     "books": ["goodreads"],
-<<<<<<< HEAD
-    "shopping": [
-        "amazon",
-        "amazonca",
-        "shopee",
-        "wayfair",
-        "astro",
-    ],
-=======
     "shopping": ["amazon", "amazonca", "shopee", "wayfair", "astro", "officedepot"],
->>>>>>> 0c833ee1
 }
 
 
