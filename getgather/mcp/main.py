import json
from dataclasses import dataclass
from functools import cache, cached_property
from typing import Any, Literal

from fastmcp import Context, FastMCP
from fastmcp.server.dependencies import get_http_headers
from fastmcp.server.http import StarletteWithLifespan
from fastmcp.server.middleware import CallNext, Middleware, MiddlewareContext
from fastmcp.tools.tool import ToolResult
from pydantic import BaseModel

from getgather.api.types import RequestInfo, request_info
from getgather.browser.profile import BrowserProfile
from getgather.connectors.spec_loader import BrandIdEnum
from getgather.logs import logger
from getgather.mcp.activity import activity
from getgather.mcp.auto_import import auto_import
from getgather.mcp.brand_state import BrandState, brand_state_manager
from getgather.mcp.calendar_utils import calendar_mcp
from getgather.mcp.dpage import dpage_check, dpage_finalize
from getgather.mcp.registry import BrandMCPBase, GatherMCP
from getgather.mcp.shared import poll_status_hosted_link, signin_hosted_link

# Ensure calendar MCP is registered by importing its module
try:
    from getgather.mcp import calendar_utils  # type: ignore
except Exception as e:
    logger.warning(f"Failed to register calendar MCP: {e}")


class AuthMiddleware(Middleware):
    # type: ignore
    async def on_call_tool(self, context: MiddlewareContext[Any], call_next: CallNext[Any, Any]):
        if not context.fastmcp_context:
            return await call_next(context)

        logger.info(f"[AuthMiddleware Context]: {context.message}")

        headers = get_http_headers(include_all=True)

        # Initialize request_info data
        info_data: dict[str, str | None] = {}

        # Handle x-location header (contains city, state, country, postal_code)
        location = headers.get("x-location", None)
        if location is not None:
            try:
                location_data: dict[str, str | None] = json.loads(location)
                info_data.update(location_data)
            except json.JSONDecodeError:
                logger.warning(f"Failed to parse x-location header as JSON, {location}")

        # Handle x-proxy-type header (e.g., "proxy-0", "proxy-1", etc.)
        proxy_type = headers.get("x-proxy-type", None)
        if proxy_type is not None:
            info_data["proxy_type"] = proxy_type
            logger.info(f"Received x-proxy-type header: {proxy_type}")

        # Set request_info if we have any data
        if info_data:
            request_info.set(RequestInfo(**info_data))  # type: ignore[arg-type]

        tool = await context.fastmcp_context.fastmcp.get_tool(context.message.name)  # type: ignore

        if "general_tool" in tool.tags:
            async with activity(
                name=context.message.name,
            ):
                return await call_next(context)

        brand_id = context.message.name.split("_")[0]
        context.fastmcp_context.set_state("brand_id", brand_id)

        brand_state = brand_state_manager.get(brand_id)
        if "private" not in tool.tags or (brand_state and brand_state.is_connected):
            async with activity(
                brand_id=brand_id,
                name=context.message.name,
            ):
                return await call_next(context)

        browser_profile_id = brand_state.browser_profile_id if brand_state else None
        if not browser_profile_id:
            # Create and persist a new profile for the auth flow
            browser_profile = BrowserProfile()
            brand_state_manager.add(
                BrandState(
                    brand_id=BrandIdEnum(brand_id),
                    browser_profile_id=browser_profile.id,
                    is_connected=False,
                )
            )

        logger.info(
            f"[AuthMiddleware] processing auth for brand {brand_id} with browser profile {browser_profile_id}"
        )

        async with activity(
            name="auth",
            brand_id=brand_id,
        ):
            result = await signin_hosted_link(brand_id=BrandIdEnum(brand_id))
            return ToolResult(structured_content=result)


CATEGORY_BUNDLES: dict[str, list[str]] = {
    "food": ["doordash", "ubereats"],
<<<<<<< HEAD
    "books": ["goodreads"],
    "shopping": ["amazon", "shopee", "officedepot"],
=======
    "books": [],
    "shopping": ["amazon", "shopee", "wayfair", "astro"],
>>>>>>> 17c998b6
    "media": [],
}

MCP_BUNDLES: dict[str, list[str]] = {
    "media": ["bbc", "cnn", "espn", "groundnews", "npr", "nytimes"],
    "books": ["goodreads"],
<<<<<<< HEAD
    "shopping": ["amazon", "amazonca", "shopee", "officedepot"],
=======
    "shopping": ["amazon", "amazonca", "shopee", "wayfair", "astro"],
>>>>>>> 17c998b6
}


@dataclass
class MCPApp:
    name: str
    type: Literal["brand", "category", "all"]
    route: str
    brand_ids: list[BrandIdEnum | str]

    @cached_property
    def app(self) -> StarletteWithLifespan:
        return _create_mcp_app(self.name, self.brand_ids)


@cache
def create_mcp_apps() -> list[MCPApp]:
    # Discover and import all brand MCP modules (registers into BrandMCPBase.registry)
    auto_import("getgather.mcp.brand")

    auto_import("getgather.mcp")  # Import distillation-based MCPs

    apps: list[MCPApp] = []
    apps.append(
        MCPApp(
            name="all",
            type="all",
            route="/mcp",
            brand_ids=list(BrandMCPBase.registry.keys())
            + [
                brand_id
                for brand_id in GatherMCP.registry.keys()
                if brand_id not in [b.value for b in BrandMCPBase.registry.keys()]
            ],
        )
    )
    # Add individual brand MCPs from BrandMCPBase registry
    apps.extend([
        MCPApp(
            name=brand_id.value,
            type="brand",
            route=f"/mcp-{brand_id.value}",
            brand_ids=[brand_id],
        )
        for brand_id in BrandMCPBase.registry.keys()
    ])
    # Add individual brand MCPs from GatherMCP registry
    apps.extend([
        MCPApp(
            name=brand_id,
            type="brand",
            route=f"/mcp-{brand_id}",
            brand_ids=[brand_id],
        )
        for brand_id in GatherMCP.registry.keys()
        if brand_id not in [b.value for b in BrandMCPBase.registry.keys()]
    ])
    apps.extend([
        MCPApp(
            name=category,
            type="category",
            route=f"/mcp-{category}",
            brand_ids=[BrandIdEnum(brand_id) for brand_id in brand_ids]
            + MCP_BUNDLES.get(category, []),
        )
        for category, brand_ids in CATEGORY_BUNDLES.items()
    ])

    return apps


def _create_mcp_app(bundle_name: str, brand_ids: list[BrandIdEnum | str]):
    """Create and return the MCP ASGI app.

    This performs plugin discovery/registration and mounts brand MCPs.
    """
    mcp = FastMCP[Context](name=f"Getgather {bundle_name} MCP")
    mcp.add_middleware(AuthMiddleware())

    @mcp.tool(tags={"general_tool"})
    async def poll_signin(ctx: Context, link_id: str) -> dict[str, Any]:  # pyright: ignore[reportUnusedFunction]
        """Poll sign in for a session. Only call this tool if you get the sign in link/url."""
        return await poll_status_hosted_link(context=ctx, hosted_link_id=link_id)

    @mcp.tool(tags={"general_tool"})
    async def check_signin(ctx: Context, signin_id: str) -> dict[str, Any]:  # pyright: ignore[reportUnusedFunction]
        result = await dpage_check(id=signin_id)
        if result is None:
            return {
                "status": "ERROR",
                "message": "Sign in not completed within the time limit. Please try again.",
            }
        return {
            "status": "SUCCESS",
            "message": "Sign in completed successfully.",
            "result": result,
        }

    @mcp.tool(tags={"general_tool"})
    async def finalize_signin(ctx: Context, signin_id: str) -> dict[str, Any]:  # pyright: ignore[reportUnusedFunction]
        await dpage_finalize(id=signin_id)
        return {
            "status": "SUCCESS",
            "message": "Sign in finalized successfully.",
        }

    for brand_id in brand_ids:
        brand_id_str = brand_id.value if isinstance(brand_id, BrandIdEnum) else brand_id
        brand_id_enum = brand_id if isinstance(brand_id, BrandIdEnum) else None

        # Try BrandMCPBase registry first (if it's a BrandIdEnum)
        if brand_id_enum and brand_id_enum in BrandMCPBase.registry:
            brand_mcp = BrandMCPBase.registry[brand_id_enum]
            logger.info(f"Mounting {brand_mcp.name} to MCP bundle {bundle_name}")
            mcp.mount(server=brand_mcp, prefix=brand_mcp.brand_id)
        # Try GatherMCP registry (for string brand IDs)
        elif brand_id_str in GatherMCP.registry:
            gather_mcp = GatherMCP.registry[brand_id_str]
            logger.info(
                f"Mounting {gather_mcp.name} (distillation-based) to MCP bundle {bundle_name}"
            )
            mcp.mount(server=gather_mcp, prefix=gather_mcp.brand_id)

    mcp.mount(server=calendar_mcp, prefix="calendar")

    return mcp.http_app(path="/")


class MCPToolDoc(BaseModel):
    name: str
    description: str


class MCPDoc(BaseModel):
    name: str
    type: Literal["brand", "category", "all"]
    route: str
    tools: list[MCPToolDoc]


async def mcp_app_docs(mcp_app: MCPApp) -> MCPDoc:
    return MCPDoc(
        name=mcp_app.name,
        type=mcp_app.type,
        route=mcp_app.route,
        tools=[
            MCPToolDoc(
                name=tool.name,
                description=tool.description or "No description provided",
            )
            for tool in (await mcp_app.app.state.fastmcp_server.get_tools()).values()
        ],
    )<|MERGE_RESOLUTION|>--- conflicted
+++ resolved
@@ -106,24 +106,15 @@
 
 CATEGORY_BUNDLES: dict[str, list[str]] = {
     "food": ["doordash", "ubereats"],
-<<<<<<< HEAD
-    "books": ["goodreads"],
-    "shopping": ["amazon", "shopee", "officedepot"],
-=======
     "books": [],
-    "shopping": ["amazon", "shopee", "wayfair", "astro"],
->>>>>>> 17c998b6
+    "shopping": ["amazon", "shopee", "wayfair", "astro", "officedepot"],
     "media": [],
 }
 
 MCP_BUNDLES: dict[str, list[str]] = {
     "media": ["bbc", "cnn", "espn", "groundnews", "npr", "nytimes"],
     "books": ["goodreads"],
-<<<<<<< HEAD
-    "shopping": ["amazon", "amazonca", "shopee", "officedepot"],
-=======
-    "shopping": ["amazon", "amazonca", "shopee", "wayfair", "astro"],
->>>>>>> 17c998b6
+    "shopping": ["amazon", "amazonca", "shopee", "wayfair", "astro", "officedepot"],
 }
 
 
