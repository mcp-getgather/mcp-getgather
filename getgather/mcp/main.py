--- conflicted
+++ resolved
@@ -107,11 +107,7 @@
 CATEGORY_BUNDLES: dict[str, list[str]] = {
     "food": ["doordash", "ubereats"],
     "books": [],
-<<<<<<< HEAD
-    "shopping": ["shopee", "astro", "officedepot"],
-=======
-    "shopping": ["amazon", "shopee", "astro"],
->>>>>>> 590d42c8
+    "shopping": ["shopee", "astro"],
     "media": [],
 }
 
