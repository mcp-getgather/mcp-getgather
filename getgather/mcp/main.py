import json
from dataclasses import dataclass
from functools import cache, cached_property
from typing import Any, Literal

from fastmcp import Context, FastMCP
from fastmcp.server.dependencies import get_http_headers
from fastmcp.server.http import StarletteWithLifespan
from fastmcp.server.middleware import CallNext, Middleware, MiddlewareContext
from pydantic import BaseModel

from getgather.api.types import RequestInfo, request_info
from getgather.logs import logger
from getgather.mcp.auto_import import auto_import
from getgather.mcp.calendar_utils import calendar_mcp
from getgather.mcp.dpage import dpage_check, dpage_finalize, dpage_mcp_tool
from getgather.mcp.registry import GatherMCP

# Ensure calendar MCP is registered by importing its module
try:
    from getgather.mcp import calendar_utils  # type: ignore
except Exception as e:
    logger.warning(f"Failed to register calendar MCP: {e}")


class LocationProxyMiddleware(Middleware):
    # type: ignore
    async def on_call_tool(self, context: MiddlewareContext[Any], call_next: CallNext[Any, Any]):
        if not context.fastmcp_context:
            return await call_next(context)

        logger.info(f"[AuthMiddleware Context]: {context.message}")

        headers = get_http_headers(include_all=True)

        # Initialize request_info data
        info_data: dict[str, str | None] = {}

        # Handle x-location header (contains city, state, country, postal_code)
        location = headers.get("x-location", None)
        if location is not None:
            try:
                location_data: dict[str, str | None] = json.loads(location)
                info_data.update(location_data)
            except json.JSONDecodeError:
                logger.warning(f"Failed to parse x-location header as JSON, {location}")

        # Handle x-proxy-type header (e.g., "proxy-0", "proxy-1", etc.)
        proxy_type = headers.get("x-proxy-type", None)
        if proxy_type is not None:
            info_data["proxy_type"] = proxy_type
            logger.info(f"Received x-proxy-type header: {proxy_type}")

        # Set request_info if we have any data
        if info_data:
            request_info.set(RequestInfo(**info_data))  # type: ignore[arg-type]

        tool = await context.fastmcp_context.fastmcp.get_tool(context.message.name)  # type: ignore

        if "general_tool" in tool.tags:
            return await call_next(context)

        brand_id = context.message.name.split("_")[0]
        context.fastmcp_context.set_state("brand_id", brand_id)

        return await call_next(context)


MCP_BUNDLES: dict[str, list[str]] = {
    "media": ["bbc", "cnn", "espn", "groundnews", "npr", "nytimes"],
    "books": ["goodreads"],
    "shopping": ["amazon", "amazonca", "shopee", "wayfair", "astro"],
    "media": ["bbc", "cnn", "espn", "groundnews", "npr", "nytimes"],
}


@dataclass
class MCPApp:
    name: str
    type: Literal["brand", "category", "all"]
    route: str
    brand_ids: list[str]

    @cached_property
    def app(self) -> StarletteWithLifespan:
        return _create_mcp_app(self.name, self.brand_ids)


@cache
def create_mcp_apps() -> list[MCPApp]:
<<<<<<< HEAD
    auto_import("getgather.mcp")  # Import distillation-based MCPs
=======
    auto_import("getgather.mcp")
>>>>>>> 65412619

    apps: list[MCPApp] = []
    apps.append(
        MCPApp(
            name="all",
            type="all",
            route="/mcp",
            brand_ids=list(GatherMCP.registry.keys()),
        )
    )
    # Add individual brand MCPs from GatherMCP registry
    apps.extend([
        MCPApp(
            name=brand_id,
            type="brand",
            route=f"/mcp-{brand_id}",
            brand_ids=[brand_id],
        )
        for brand_id in GatherMCP.registry.keys()
    ])
<<<<<<< HEAD
=======
    apps.extend([
        MCPApp(
            name=category,
            type="category",
            route=f"/mcp-{category}",
            brand_ids=MCP_BUNDLES[category],
        )
        for category in MCP_BUNDLES.keys()
    ])
>>>>>>> 65412619

    return apps


def _create_mcp_app(bundle_name: str, brand_ids: list[str]):
    """Create and return the MCP ASGI app.

    This performs plugin discovery/registration and mounts brand MCPs.
    """
    mcp = FastMCP[Context](name=f"Getgather {bundle_name} MCP")
    mcp.add_middleware(LocationProxyMiddleware())

    @mcp.tool(tags={"general_tool"})
    async def check_signin(ctx: Context, signin_id: str) -> dict[str, Any]:  # pyright: ignore[reportUnusedFunction]
        result = await dpage_check(id=signin_id)
        if result is None:
            return {
                "status": "ERROR",
                "message": "Sign in not completed within the time limit. Please try again.",
            }
        return {
            "status": "SUCCESS",
            "message": "Sign in completed successfully.",
            "result": result,
        }

    @mcp.tool(tags={"general_tool"})
    async def finalize_signin(ctx: Context, signin_id: str) -> dict[str, Any]:  # pyright: ignore[reportUnusedFunction]
        await dpage_finalize(id=signin_id)
        return {
            "status": "SUCCESS",
            "message": "Sign in finalized successfully.",
        }

    @mcp.tool(tags={"general_tool"})
    async def get_browser_ip_address() -> dict[str, Any]:  # pyright: ignore[reportUnusedFunction]
        return await dpage_mcp_tool(initial_url="https://ip.fly.dev/ip", result_key="ip_address")

    for brand_id in brand_ids:
        brand_id_str = brand_id
        if brand_id_str in GatherMCP.registry:
            gather_mcp = GatherMCP.registry[brand_id_str]
            logger.info(
                f"Mounting {gather_mcp.name} (distillation-based) to MCP bundle {bundle_name}"
            )
            mcp.mount(server=gather_mcp, prefix=gather_mcp.brand_id)

    mcp.mount(server=calendar_mcp, prefix="calendar")

    return mcp.http_app(path="/")


class MCPToolDoc(BaseModel):
    name: str
    description: str


class MCPDoc(BaseModel):
    name: str
    type: Literal["brand", "category", "all"]
    route: str
    tools: list[MCPToolDoc]


async def mcp_app_docs(mcp_app: MCPApp) -> MCPDoc:
    return MCPDoc(
        name=mcp_app.name,
        type=mcp_app.type,
        route=mcp_app.route,
        tools=[
            MCPToolDoc(
                name=tool.name,
                description=tool.description or "No description provided",
            )
            for tool in (await mcp_app.app.state.fastmcp_server.get_tools()).values()
        ],
    )<|MERGE_RESOLUTION|>--- conflicted
+++ resolved
@@ -88,11 +88,7 @@
 
 @cache
 def create_mcp_apps() -> list[MCPApp]:
-<<<<<<< HEAD
-    auto_import("getgather.mcp")  # Import distillation-based MCPs
-=======
     auto_import("getgather.mcp")
->>>>>>> 65412619
 
     apps: list[MCPApp] = []
     apps.append(
@@ -113,8 +109,6 @@
         )
         for brand_id in GatherMCP.registry.keys()
     ])
-<<<<<<< HEAD
-=======
     apps.extend([
         MCPApp(
             name=category,
@@ -124,7 +118,6 @@
         )
         for category in MCP_BUNDLES.keys()
     ])
->>>>>>> 65412619
 
     return apps
 
