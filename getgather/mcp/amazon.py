import asyncio
from datetime import datetime
from typing import Any

from patchright.async_api import Page

from getgather.logs import logger
from getgather.mcp.dpage import dpage_mcp_tool, dpage_with_action
from getgather.mcp.registry import GatherMCP

amazon_mcp = GatherMCP(brand_id="amazon", name="Amazon MCP")


@amazon_mcp.tool
async def dpage_get_purchase_history(
    year: str | int | None = None, start_index: int = 0
) -> dict[str, Any]:
    """Get purchase/order history of a amazon with dpage."""

    if year is None:
        target_year = datetime.now().year
    elif isinstance(year, str):
        try:
            target_year = int(year)
        except ValueError:
            target_year = datetime.now().year
    else:
        target_year = int(year)

    current_year = datetime.now().year
    if not (1900 <= target_year <= current_year + 1):
        raise ValueError(f"Year {target_year} is out of valid range (1900-{current_year + 1})")

    return await dpage_mcp_tool(
        f"https://www.amazon.com/your-orders/orders?timeFilter=year-{target_year}&startIndex={start_index}",
        "amazon_purchase_history",
    )


@amazon_mcp.tool
<<<<<<< HEAD
async def get_purchase_history(
=======
async def dpage_get_purchase_history_with_details(
>>>>>>> fca95e13
    year: str | int | None = None, start_index: int = 0
) -> dict[str, Any]:
    """Get purchase/order history of a amazon with dpage."""

    if year is None:
        target_year = datetime.now().year
    elif isinstance(year, str):
        try:
            target_year = int(year)
        except ValueError:
            target_year = datetime.now().year
    else:
        target_year = int(year)

    current_year = datetime.now().year
    if not (1900 <= target_year <= current_year + 1):
        raise ValueError(f"Year {target_year} is out of valid range (1900-{current_year + 1})")

<<<<<<< HEAD
    return await dpage_mcp_tool(
        f"https://www.amazon.com/your-orders/orders?timeFilter=year-{target_year}&startIndex={start_index}",
        "amazon_purchase_history",
    )


@amazon_mcp.tool
async def search_purchase_history(keyword: str) -> dict[str, Any]:
    """Search purchase history from amazon."""
    return await dpage_mcp_tool(
        f"https://www.amazon.com/your-orders/search/ref=ppx_yo2ov_dt_b_search?opt=ab&search={keyword}",
        "order_history",
    )


@amazon_mcp.tool
async def search_product(keyword: str) -> dict[str, Any]:
    """Search product on amazon."""
    return await dpage_mcp_tool(
        f"https://www.amazon.com/s?k={keyword}",
        "product_list",
    )


@amazon_mcp.tool
async def get_browsing_history() -> dict[str, Any]:
    """Get browsing history from amazon."""
    return await dpage_mcp_tool(
        "https://www.amazon.com/gp/history?ref_=nav_AccountFlyout_browsinghistory",
        "browsing_history",
=======
    async def get_order_details_action(page: Page) -> dict[str, Any]:
        current_url = page.url
        if "signin" in current_url:
            raise Exception("User is not signed in")

        dpage_result = await dpage_mcp_tool(
            f"https://www.amazon.com/your-orders/orders?timeFilter=year-{target_year}&startIndex={start_index}",
            "amazon_purchase_history",
        )
        orders = dpage_result["amazon_purchase_history"]

        async def get_order_details(order_id: str):
            url = f"https://www.amazon.com/gp/css/summary/print.html?orderID={order_id}&ref=ppx_yo2ov_dt_b_fed_invoice_pos"
            prices = await page.evaluate(f"""
                    async () => {{
                        const res = await fetch('{url}', {{
                            method: 'GET',
                            credentials: 'include',
                        }});
                        const text = await res.text();
                        const parser = new DOMParser();
                        const doc = parser.parseFromString(text, 'text/html');
                        doc.querySelectorAll('script').forEach(s => s.remove());
                        
                        const rows = doc.querySelectorAll("div.a-fixed-left-grid");
                        const prices = Array.from(rows)
                            .map(row => row.querySelector("span.a-price span.a-offscreen")?.textContent?.trim())
                            .filter(Boolean);
                        return prices;
                    }}
                """)
            return {"order_id": order_id, "prices": prices}

        try:
            order_prices_list = await asyncio.gather(*[
                get_order_details(order["order_id"]) for order in orders
            ])
            order_prices = {item["order_id"]: item["prices"] for item in order_prices_list}
            for order in orders:
                if order_prices[order["order_id"]] is not None:
                    order["product_prices"] = order_prices[order["order_id"]]
        except Exception:
            logger.error(f"Error getting order details for order")
            pass
        return {"amazon_purchase_history": orders}

    return await dpage_with_action(
        f"https://www.amazon.com/your-orders/orders?timeFilter=year-{target_year}&startIndex={start_index}",
        action=get_order_details_action,
>>>>>>> fca95e13
    )<|MERGE_RESOLUTION|>--- conflicted
+++ resolved
@@ -38,14 +38,10 @@
 
 
 @amazon_mcp.tool
-<<<<<<< HEAD
 async def get_purchase_history(
-=======
-async def dpage_get_purchase_history_with_details(
->>>>>>> fca95e13
     year: str | int | None = None, start_index: int = 0
 ) -> dict[str, Any]:
-    """Get purchase/order history of a amazon with dpage."""
+    """Get purchase/order history of a amazon."""
 
     if year is None:
         target_year = datetime.now().year
@@ -61,7 +57,6 @@
     if not (1900 <= target_year <= current_year + 1):
         raise ValueError(f"Year {target_year} is out of valid range (1900-{current_year + 1})")
 
-<<<<<<< HEAD
     return await dpage_mcp_tool(
         f"https://www.amazon.com/your-orders/orders?timeFilter=year-{target_year}&startIndex={start_index}",
         "amazon_purchase_history",
@@ -92,7 +87,29 @@
     return await dpage_mcp_tool(
         "https://www.amazon.com/gp/history?ref_=nav_AccountFlyout_browsinghistory",
         "browsing_history",
-=======
+    )
+
+
+@amazon_mcp.tool
+async def dpage_get_purchase_history_with_details(
+    year: str | int | None = None, start_index: int = 0
+) -> dict[str, Any]:
+    """Get purchase/order history of a amazon with dpage."""
+
+    if year is None:
+        target_year = datetime.now().year
+    elif isinstance(year, str):
+        try:
+            target_year = int(year)
+        except ValueError:
+            target_year = datetime.now().year
+    else:
+        target_year = int(year)
+
+    current_year = datetime.now().year
+    if not (1900 <= target_year <= current_year + 1):
+        raise ValueError(f"Year {target_year} is out of valid range (1900-{current_year + 1})")
+
     async def get_order_details_action(page: Page) -> dict[str, Any]:
         current_url = page.url
         if "signin" in current_url:
@@ -116,7 +133,7 @@
                         const parser = new DOMParser();
                         const doc = parser.parseFromString(text, 'text/html');
                         doc.querySelectorAll('script').forEach(s => s.remove());
-                        
+
                         const rows = doc.querySelectorAll("div.a-fixed-left-grid");
                         const prices = Array.from(rows)
                             .map(row => row.querySelector("span.a-price span.a-offscreen")?.textContent?.trim())
@@ -142,5 +159,4 @@
     return await dpage_with_action(
         f"https://www.amazon.com/your-orders/orders?timeFilter=year-{target_year}&startIndex={start_index}",
         action=get_order_details_action,
->>>>>>> fca95e13
     )