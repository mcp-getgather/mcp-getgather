from typing import Any


import zendriver as zd

from getgather.mcp.dpage import zen_dpage_with_action
from getgather.mcp.registry import GatherMCP
from getgather.zen_actions import parse_response_json

alfagift_mcp = GatherMCP(brand_id="alfagift", name="Alfagift MCP")

@alfagift_mcp.tool
async def get_cart() -> dict[str, Any]:
    """Get cart alfagift."""
    
    async def action(tab: zd.Tab, _) -> dict[str, Any]:
        results: dict[str, Any] = {}
        async with tab.expect_response(".*/active-cart-by-memberId.*") as resp:
            await tab.get("https://alfagift.id/cart")
            results = await parse_response_json(resp, {}, "cart")

        return {"alfagift_cart": results['data']['listCartDetail']}

    return await zen_dpage_with_action(
        "https://alfagift.id",
        action,
    )

@alfagift_mcp.tool
async def get_order_done() -> dict[str, Any]:
    """Get order done alfagift."""

<<<<<<< HEAD
    async def action(tab: zd.Tab, _) -> dict[str, Any]:
        results: dict[str, Any] = {}
        async with tab.expect_response(".*/order-ereceipt-service/list/complete.*") as resp:
            await tab.get("https://alfagift.id/order-done")
            results = await parse_response_json(resp, {}, "order-done")

        return {"alfagift_order_done": results['data']}
=======
    async def action(page: Page, _) -> dict[str, Any]:
        await page.goto(f"https://alfagift.id/order-done")
        data = await handle_network_extraction(page, "order-ereceipt-service/list/complete")
        return {"alfagift_order_done": data["data"]}
>>>>>>> cec1529c

    return await zen_dpage_with_action(
        "https://alfagift.id",
        action,
    )<|MERGE_RESOLUTION|>--- conflicted
+++ resolved
@@ -30,7 +30,6 @@
 async def get_order_done() -> dict[str, Any]:
     """Get order done alfagift."""
 
-<<<<<<< HEAD
     async def action(tab: zd.Tab, _) -> dict[str, Any]:
         results: dict[str, Any] = {}
         async with tab.expect_response(".*/order-ereceipt-service/list/complete.*") as resp:
@@ -38,12 +37,6 @@
             results = await parse_response_json(resp, {}, "order-done")
 
         return {"alfagift_order_done": results['data']}
-=======
-    async def action(page: Page, _) -> dict[str, Any]:
-        await page.goto(f"https://alfagift.id/order-done")
-        data = await handle_network_extraction(page, "order-ereceipt-service/list/complete")
-        return {"alfagift_order_done": data["data"]}
->>>>>>> cec1529c
 
     return await zen_dpage_with_action(
         "https://alfagift.id",
