--- conflicted
+++ resolved
@@ -323,16 +323,9 @@
         if global_browser_profile is None:
             logger.info(f"Creating global browser profile...")
             global_browser_profile = BrowserProfile()
-<<<<<<< HEAD
-            session = BrowserSession(global_browser_profile.id)
-            await session.start()
-            logger.debug("Visiting google.com to initialize the profile...")
-
-            # to help troubleshooting
-            debug_page = await session.context.new_page()
-            await debug_page.goto("https://ifconfig.me")
-
-            init_page = await session.context.new_page()
+            session = BrowserSession.get(global_browser_profile)
+            session = await session.start()
+            init_page = await session.new_page()  # never use old pages in global session due to really difficult race conditions with concurrent requests
             try:
                 await init_page.goto(initial_url)
             except Exception as e:
@@ -344,12 +337,6 @@
                     hostname=urllib.parse.urlparse(initial_url).hostname or "",
                     iteration=0,
                 )
-=======
-            session = BrowserSession.get(global_browser_profile)
-            session = await session.start()
-            init_page = await session.new_page()  # never use old pages in global session due to really difficult race conditions with concurrent requests
-            await init_page.goto(initial_url)
->>>>>>> 344bb5c7
             await asyncio.sleep(1)
 
         browser_profile = global_browser_profile
