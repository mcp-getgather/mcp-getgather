--- conflicted
+++ resolved
@@ -173,13 +173,8 @@
     keyword: str,
 ) -> dict[str, Any]:
     """Search product on astro."""
-<<<<<<< HEAD
-    if await brand_state_manager.is_brand_connected(astro_mcp.brand_id):
-        profile_id = await brand_state_manager.get_browser_profile_id(astro_mcp.brand_id)
-=======
     if brand_state_manager.is_brand_connected(astro_mcp.brand_id):
         profile_id = brand_state_manager.get_browser_profile_id(astro_mcp.brand_id)
->>>>>>> fff458e6
         profile = BrowserProfile(id=profile_id) if profile_id else BrowserProfile()
     else:
         profile = BrowserProfile()
@@ -230,13 +225,8 @@
     product_url: str,
 ) -> dict[str, Any]:
     """Get product detail from astro. Get product_url from search_product tool."""
-<<<<<<< HEAD
-    if await brand_state_manager.is_brand_connected(astro_mcp.brand_id):
-        profile_id = await brand_state_manager.get_browser_profile_id(astro_mcp.brand_id)
-=======
     if brand_state_manager.is_brand_connected(astro_mcp.brand_id):
         profile_id = brand_state_manager.get_browser_profile_id(astro_mcp.brand_id)
->>>>>>> fff458e6
         profile = BrowserProfile(id=profile_id) if profile_id else BrowserProfile()
     else:
         profile = BrowserProfile()
@@ -290,11 +280,7 @@
     quantity: int = 1,
 ) -> dict[str, Any]:
     """Add item to cart on astro (add new item or update existing quantity). Get product_url from search_product tool."""
-<<<<<<< HEAD
-    profile_id = await brand_state_manager.get_browser_profile_id(astro_mcp.brand_id)
-=======
     profile_id = brand_state_manager.get_browser_profile_id(astro_mcp.brand_id)
->>>>>>> fff458e6
     profile = BrowserProfile(id=profile_id) if profile_id else BrowserProfile()
 
     # Ensure the product URL is a full URL
@@ -367,11 +353,7 @@
     quantity: int,
 ) -> dict[str, Any]:
     """Update cart item quantity on astro (set quantity to 0 to remove item). Use product name from cart summary."""
-<<<<<<< HEAD
-    profile_id = await brand_state_manager.get_browser_profile_id(astro_mcp.brand_id)
-=======
     profile_id = brand_state_manager.get_browser_profile_id(astro_mcp.brand_id)
->>>>>>> fff458e6
     profile = BrowserProfile(id=profile_id) if profile_id else BrowserProfile()
 
     async with browser_session(profile) as session:
@@ -426,11 +408,7 @@
 @astro_mcp.tool(tags={"private"})
 async def get_cart_summary() -> dict[str, Any]:
     """Get cart summary from astro."""
-<<<<<<< HEAD
-    profile_id = await brand_state_manager.get_browser_profile_id(astro_mcp.brand_id)
-=======
     profile_id = brand_state_manager.get_browser_profile_id(astro_mcp.brand_id)
->>>>>>> fff458e6
     profile = BrowserProfile(id=profile_id) if profile_id else BrowserProfile()
 
     async with browser_session(profile) as session:
