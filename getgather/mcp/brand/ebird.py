--- conflicted
+++ resolved
@@ -25,13 +25,8 @@
     keyword: str,
 ) -> dict[str, Any]:
     """Get species list from ebird to be explored."""
-<<<<<<< HEAD
-    if await brand_state_manager.is_brand_connected(ebird_mcp.brand_id):
-        profile_id = await brand_state_manager.get_browser_profile_id(ebird_mcp.brand_id)
-=======
     if brand_state_manager.is_brand_connected(ebird_mcp.brand_id):
         profile_id = brand_state_manager.get_browser_profile_id(ebird_mcp.brand_id)
->>>>>>> fff458e6
         profile = BrowserProfile(id=profile_id) if profile_id else BrowserProfile()
     else:
         profile = BrowserProfile()
@@ -64,13 +59,8 @@
     sci_name: str,
 ) -> dict[str, Any]:
     """Explore species on Ebird from get_explore_species_list."""
-<<<<<<< HEAD
-    if await brand_state_manager.is_brand_connected(ebird_mcp.brand_id):
-        profile_id = await brand_state_manager.get_browser_profile_id(ebird_mcp.brand_id)
-=======
     if brand_state_manager.is_brand_connected(ebird_mcp.brand_id):
         profile_id = brand_state_manager.get_browser_profile_id(ebird_mcp.brand_id)
->>>>>>> fff458e6
         profile = BrowserProfile(id=profile_id) if profile_id else BrowserProfile()
     else:
         profile = BrowserProfile()
