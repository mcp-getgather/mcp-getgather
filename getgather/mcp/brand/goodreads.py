--- conflicted
+++ resolved
@@ -12,8 +12,6 @@
 
 
 @goodreads_mcp.tool(tags={"private"})
-<<<<<<< HEAD
-=======
 async def get_book_list() -> dict[str, Any]:
     """Get the book list from a user's Goodreads account."""
 
@@ -29,7 +27,6 @@
 
 
 @goodreads_mcp.tool(tags={"private"})
->>>>>>> a2625cd0
 async def get_book_recommendation() -> dict[str, Any]:
     """Get a book recommendation from a user's Goodreads account."""
     stagehand = await run_stagehand_agent()
