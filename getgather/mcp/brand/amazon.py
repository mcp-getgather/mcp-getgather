--- conflicted
+++ resolved
@@ -1,18 +1,12 @@
 from typing import Any
 
-<<<<<<< HEAD
-=======
 from fastmcp import Context
 
->>>>>>> fff458e6
 from getgather.brand_state import brand_state_manager
 from getgather.browser.profile import BrowserProfile
 from getgather.browser.session import browser_session
 from getgather.connectors.spec_models import Schema as SpecSchema
-<<<<<<< HEAD
-=======
 from getgather.mcp.agent import run_agent_for_brand
->>>>>>> fff458e6
 from getgather.mcp.registry import BrandMCPBase
 from getgather.mcp.shared import extract, get_mcp_browser_session, with_brand_browser_session
 from getgather.parse import parse_html
@@ -31,13 +25,8 @@
     keyword: str,
 ) -> dict[str, Any]:
     """Search product on amazon."""
-<<<<<<< HEAD
-    if await brand_state_manager.is_brand_connected(amazon_mcp.brand_id):
-        profile_id = await brand_state_manager.get_browser_profile_id(amazon_mcp.brand_id)
-=======
     if brand_state_manager.is_brand_connected(amazon_mcp.brand_id):
         profile_id = brand_state_manager.get_browser_profile_id(amazon_mcp.brand_id)
->>>>>>> fff458e6
         profile = BrowserProfile(id=profile_id) if profile_id else BrowserProfile()
     else:
         profile = BrowserProfile()
@@ -82,13 +71,8 @@
     product_url: str,
 ) -> dict[str, Any]:
     """Get product detail from amazon."""
-<<<<<<< HEAD
-    if await brand_state_manager.is_brand_connected(amazon_mcp.brand_id):
-        profile_id = await brand_state_manager.get_browser_profile_id(amazon_mcp.brand_id)
-=======
     if brand_state_manager.is_brand_connected(amazon_mcp.brand_id):
         profile_id = brand_state_manager.get_browser_profile_id(amazon_mcp.brand_id)
->>>>>>> fff458e6
         profile = BrowserProfile(id=profile_id) if profile_id else BrowserProfile()
     else:
         profile = BrowserProfile()
