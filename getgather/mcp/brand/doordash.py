from typing import Any

<<<<<<< HEAD
=======
from fastmcp import Context

from getgather.browser.agent import run_agent
from getgather.connectors.spec_loader import BrandIdEnum
from getgather.logs import logger
>>>>>>> ae1ecb98
from getgather.mcp.registry import BrandMCPBase
from getgather.mcp.shared import extract, start_browser_session

doordash_mcp = BrandMCPBase(brand_id="doordash", name="Doordash MCP")


@doordash_mcp.tool(tags={"private"})
async def get_orders() -> dict[str, Any]:
    """Get orders from Doordash.com."""
<<<<<<< HEAD
    return await extract(brand_id=doordash_mcp.brand_id)
=======
    return await extract(BrandIdEnum("doordash"))


@doordash_mcp.tool(tags={"private"})
async def reorder_last_order(ctx: Context) -> dict[str, Any]:
    """Reorder the last order on Doordash.com."""
    browser_session = None
    try:
        browser_session = await start_browser_session(BrandIdEnum("doordash"))
        task = (
            f"Following the instructions below to reorder the last order on Doordash:"
            " 1. go to Orders page at https://www.doordash.com/orders."
            " 2. find the top order on the page and click the 'Reorder' button,"
            "   then you will be redirected to the page of the restaurant."
            " 3. click the red cart button on the top right corner of the page to open the cart."
            " 4. Continue the process and place the order at the end."
        )
        logger.info(f"Running agent with task: {task}")
        await run_agent(ctx, browser_session.context, task)
        return {"status": "success"}
    except Exception as e:
        logger.error(f"Error placing order: {e}")
        return {"status": "error", "message": str(e)}
    finally:
        if browser_session:
            await browser_session.stop()
>>>>>>> ae1ecb98
<|MERGE_RESOLUTION|>--- conflicted
+++ resolved
@@ -1,13 +1,9 @@
 from typing import Any
 
-<<<<<<< HEAD
-=======
 from fastmcp import Context
 
 from getgather.browser.agent import run_agent
-from getgather.connectors.spec_loader import BrandIdEnum
 from getgather.logs import logger
->>>>>>> ae1ecb98
 from getgather.mcp.registry import BrandMCPBase
 from getgather.mcp.shared import extract, start_browser_session
 
@@ -17,10 +13,7 @@
 @doordash_mcp.tool(tags={"private"})
 async def get_orders() -> dict[str, Any]:
     """Get orders from Doordash.com."""
-<<<<<<< HEAD
     return await extract(brand_id=doordash_mcp.brand_id)
-=======
-    return await extract(BrandIdEnum("doordash"))
 
 
 @doordash_mcp.tool(tags={"private"})
@@ -28,7 +21,7 @@
     """Reorder the last order on Doordash.com."""
     browser_session = None
     try:
-        browser_session = await start_browser_session(BrandIdEnum("doordash"))
+        browser_session = await start_browser_session(doordash_mcp.brand_id)
         task = (
             f"Following the instructions below to reorder the last order on Doordash:"
             " 1. go to Orders page at https://www.doordash.com/orders."
@@ -45,5 +38,4 @@
         return {"status": "error", "message": str(e)}
     finally:
         if browser_session:
-            await browser_session.stop()
->>>>>>> ae1ecb98
+            await browser_session.stop()