import asyncio
from typing import Any

import httpx
from fastmcp import Context
from fastmcp.server.dependencies import get_http_headers

from getgather.api.routes.link.types import HostedLinkTokenRequest
from getgather.auth_flow import ExtractResult
from getgather.browser.profile import BrowserProfile
from getgather.browser.session import BrowserSession
from getgather.connectors.spec_loader import BrandIdEnum
from getgather.database.repositories.brand_state_repository import BrandState
from getgather.extract_orchestrator import ExtractOrchestrator
from getgather.logs import logger


async def auth_hosted_link(brand_id: BrandIdEnum) -> dict[str, Any]:
    """Auth with a link."""

    if BrandState.is_brand_connected(brand_id):
        return {
            "status": "FINISHED",
            "message": "Brand already connected.",
        }

    profile_id = BrandState.get_browser_profile_id(brand_id)
    logger.info(f"Creating link for brand {brand_id} and profile {profile_id}")

    request_data = HostedLinkTokenRequest(brand_id=str(brand_id), profile_id=profile_id)

    async with httpx.AsyncClient() as client:
        headers = get_http_headers(include_all=True)
        host = headers.get("host")
        response = await client.post(
            f"http://{host}/link/create",
            headers={"Content-Type": "application/json"},
            json=request_data.model_dump(),
        )

        logger.info(f"Response: {response.text}")
        response_json = response.json()

    return {
        "url": response_json["hosted_link_url"],
        "link_id": response_json["link_id"],
        "message": "Continue the auth process in your browser. If you are not redirected, open the link url in your browser.",
        "system_message": (
            "Try open the url in a browser with a tool if available."
            " Give the url to the user so the user can open it manually in their browser."
            " Then call poll_auth tool with the link_id to check if the auth is completed. "
            " Once the auth is completed successfully, then call this tool again to proceed with the action."
        ),
    }


async def poll_status_hosted_link(context: Context, hosted_link_id: str) -> dict[str, Any]:
    """Poll auth for a hosted link."""
    progress_count = 0
    async with httpx.AsyncClient() as client:
        processing = True
        while processing:
            headers = get_http_headers(include_all=True)
            host = headers.get("host")
            response = await client.get(f"http://{host}/link/status/{hosted_link_id}")
            logger.info(f"Response: {response.text}")
            response_json = response.json()
            if response_json["status"] == "completed":
                processing = False
                BrandState.update_is_connected(
                    brand_id=BrandIdEnum(response_json["brand_id"]),
                    is_connected=True,
                )

            progress_count += 1
            await context.report_progress(progress=progress_count, message=response_json["message"])

            await asyncio.sleep(1)
        return {
            "status": "FINISHED",
            "message": "Auth completed successfully.",
        }


async def extract(brand_id: BrandIdEnum) -> dict[str, Any]:
    """Extract data from a brand."""
    browser_session = await start_browser_session(brand_id=brand_id)

    extract_orchestrator = ExtractOrchestrator(
        brand_id=brand_id,
        browser_profile=browser_session.profile,
        nested_browser_session=True,
    )
    await extract_orchestrator.extract_flow()
    await browser_session.stop()
    extract_result = ExtractResult(
        profile_id=browser_session.profile.id,
        state=extract_orchestrator.state,
        bundles=extract_orchestrator.bundles,
    )

    parsed_bundles = [bundle for bundle in extract_result.bundles if bundle.parsed]
    return {
        "extract_result": parsed_bundles if parsed_bundles else extract_result.bundles,
    }


async def start_browser_session(brand_id: BrandIdEnum) -> BrowserSession:
    """Start a browser session and return the page object."""
<<<<<<< HEAD
    profile_id = BrandState.get_browser_profile_id(brand_id)
    if not profile_id:
        raise ValueError(f"Profile ID not found for brand {brand_id}")
    browser_profile = BrowserProfile(id=profile_id)
=======
    profile_id: str | None = None
    if BrandConnectionStore.is_brand_connected(brand_id):
        profile_id = BrandConnectionStore.get_browser_profile_id(brand_id)

    if profile_id:
        browser_profile = BrowserProfile(id=profile_id)
    else:
        # For public tools or unauthenticated brands, launch a fresh browser
        # profile without persisting anything to the store.
        browser_profile = BrowserProfile()
>>>>>>> b8268c2d

    browser_session = await BrowserSession.get(browser_profile)
    await browser_session.start()
    return browser_session


async def stop_browser_session(brand_id: BrandIdEnum) -> None:
    profile_id = BrandState.get_browser_profile_id(brand_id)
    if not profile_id:
        # Nothing to stop if a stored profile was never created for this brand.
        return None
    browser_profile = BrowserProfile(id=profile_id)
    browser_session = await BrowserSession.get(browser_profile)
    await browser_session.stop()<|MERGE_RESOLUTION|>--- conflicted
+++ resolved
@@ -107,15 +107,9 @@
 
 async def start_browser_session(brand_id: BrandIdEnum) -> BrowserSession:
     """Start a browser session and return the page object."""
-<<<<<<< HEAD
-    profile_id = BrandState.get_browser_profile_id(brand_id)
-    if not profile_id:
-        raise ValueError(f"Profile ID not found for brand {brand_id}")
-    browser_profile = BrowserProfile(id=profile_id)
-=======
     profile_id: str | None = None
-    if BrandConnectionStore.is_brand_connected(brand_id):
-        profile_id = BrandConnectionStore.get_browser_profile_id(brand_id)
+    if BrandState.is_brand_connected(brand_id):
+        profile_id = BrandState.get_browser_profile_id(brand_id)
 
     if profile_id:
         browser_profile = BrowserProfile(id=profile_id)
@@ -123,7 +117,6 @@
         # For public tools or unauthenticated brands, launch a fresh browser
         # profile without persisting anything to the store.
         browser_profile = BrowserProfile()
->>>>>>> b8268c2d
 
     browser_session = await BrowserSession.get(browser_profile)
     await browser_session.start()
