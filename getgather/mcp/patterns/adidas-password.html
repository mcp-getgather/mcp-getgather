--- conflicted
+++ resolved
@@ -1,10 +1,6 @@
 <html gg-domain="adidas">
   <head>
-<<<<<<< HEAD
-    <title>Adidas Sign In</title>
-=======
     <title>Adidas Password</title>
->>>>>>> b1e5580a
   </head>
   <body>
     <p gg-optional gg-match="div#password--error"></p>
