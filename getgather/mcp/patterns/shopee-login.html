--- conflicted
+++ resolved
@@ -1,7 +1,6 @@
 <html gg-domain="shopee">
   <head>
-<<<<<<< HEAD
-    <title>Shopee Login</title>
+    <title>Shopee Sign In</title>
   </head>
   <body>
     <input
@@ -12,13 +11,6 @@
       placeholder="No. Handphone/Username/Email"
     />
     <input name="password" type="password" gg-match="input[name=password]" placeholder="Password" />
-=======
-    <title>Shopee Sign In</title>
-  </head>
-  <body>
-    <input type="text" gg-match="input[name=loginKey]" placeholder="No. Handphone/Username/Email" />
-    <input type="password" gg-match="input[name=password]" placeholder="Password" />
->>>>>>> 4cfb1286
     <button type="submit" gg-match="button:has-text('LOG IN')">LOG IN</button>
   </body>
 </html>