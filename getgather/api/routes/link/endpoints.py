from typing import Annotated

from fastapi import APIRouter, HTTPException, Request, status

from getgather.api.routes.link.types import (
    HostedLinkTokenRequest,
    HostedLinkTokenResponse,
    TokenLookupResponse,
)
from getgather.connectors.spec_loader import BrandIdEnum
from getgather.hosted_link_manager import HostedLinkManager, LinkDataUpdate
from getgather.logs import logger

router = APIRouter(prefix="/link", tags=["link"])


@router.post("/create", response_model=HostedLinkTokenResponse)
async def create_hosted_link(
    request: Request,
    hosted_link_request: Annotated[
        HostedLinkTokenRequest, "Request data for creating a hosted link."
    ],
) -> HostedLinkTokenResponse:
    relevant_headers = {
        "host": request.headers.get("host"),
        "x-forwarded-host": request.headers.get("x-forwarded-host"),
        "x-forwarded-proto": request.headers.get("x-forwarded-proto"),
        "x-forwarded-port": request.headers.get("x-forwarded-port"),
        "user-agent": request.headers.get("user-agent"),
    }

    logger.info(
        "[create_hosted_link] Creating hosted link",
        extra={
            "brand_id": hosted_link_request.brand_id,
            "request_url": str(request.url),
            "headers": relevant_headers,
        },
    )

    try:
        redirect_url = hosted_link_request.redirect_url or ""

        link_data = HostedLinkManager.create_link(
            brand_id=BrandIdEnum(hosted_link_request.brand_id),
            redirect_url=redirect_url,
            url_lifetime_seconds=hosted_link_request.url_lifetime_seconds,
            profile_id=hosted_link_request.profile_id,
        )
        link_id = link_data["link_id"]
        expiration = link_data["expiration"]
        profile_id = link_data["profile_id"]

<<<<<<< HEAD
        forwarded_host = request.headers.get("x-forwarded-host")
        forwarded_proto = request.headers.get("x-forwarded-proto", "http")
        if forwarded_host:
            base_url = str(f"{forwarded_proto}://{forwarded_host}").rstrip("/")
        else:
            base_url = str(request.base_url).rstrip("/")

=======
        # URL construction
        original_scheme = request.url.scheme
        original_host = request.headers.get("host")
        forwarded_proto = request.headers.get("x-forwarded-proto")
        forwarded_host = request.headers.get("x-forwarded-host")

        scheme = forwarded_proto or original_scheme
        host = forwarded_host or original_host
        base_url = f"{scheme}://{host}".rstrip("/")
>>>>>>> 1b9a3c7a
        hosted_link_url = f"{base_url}/link/{link_id}"
        response = HostedLinkTokenResponse(
            link_id=link_id,
            profile_id=profile_id,
            hosted_link_url=hosted_link_url,
            expiration=expiration,
        )

        logger.info(
            "[create_hosted_link] Successfully created hosted link",
            extra={
                "link_id": link_id,
                "profile_id": profile_id,
                "redirect_url": redirect_url,
                "hosted_link_url": hosted_link_url,
                "original_scheme": original_scheme,
                "original_host": original_host,
                "forwarded_proto": forwarded_proto,
                "forwarded_host": forwarded_host,
                "final_scheme": scheme,
                "final_host": host,
            },
        )
        return response
    except HTTPException:
        raise
    except Exception as e:
        logger.error("Error creating hosted link", extra={"error": str(e)}, exc_info=True)
        raise HTTPException(
            status_code=status.HTTP_500_INTERNAL_SERVER_ERROR,
            detail="Internal server error while creating hosted link",
        )


@router.get("/status/{link_id}", response_model=TokenLookupResponse)
async def get_hosted_link(
    request: Request,
    link_id: str,
) -> TokenLookupResponse:
    logger.info(
        "[get_hosted_link] Retrieving hosted link",
        extra={"link_id": link_id, "request_url": str(request.url)},
    )

    try:
        link_data = HostedLinkManager.get_link_data(link_id)
        if not link_data:
            logger.warning("[get_hosted_link] Link not found", extra={"link_id": link_id})
            raise HTTPException(
                status_code=status.HTTP_404_NOT_FOUND,
                detail=f"Hosted link '{link_id}' not found",
            )

        response = TokenLookupResponse(
            link_id=link_id,
            profile_id=link_data.profile_id,
            brand_id=str(link_data.brand_id),
            redirect_url=link_data.redirect_url,
            webhook=None,
            status=str(link_data.status),
            created_at=str(link_data.created_at),
            expires_at=str(link_data.expires_at),
            extract_result=link_data.extract_result,
            message=link_data.status_message or "Auth in progress...",
        )

        logger.info(
            "[get_hosted_link] Successfully retrieved link data",
            extra={
                "link_id": link_id,
                "brand_id": link_data.brand_id,
                "profile_id": link_data.profile_id,
                "status": link_data.status,
                "redirect_url": link_data.redirect_url,
                "status_message": link_data.status_message,
            },
        )
        return response
    except HTTPException:
        raise
    except Exception as e:
        logger.error("Error retrieving hosted link", extra={"error": str(e)}, exc_info=True)
        raise HTTPException(
            status_code=status.HTTP_500_INTERNAL_SERVER_ERROR,
            detail="Internal server error while retrieving hosted link",
        )


@router.patch("/status/{link_id}")
async def update_hosted_link(
    request: Request,
    link_id: str,
    update_data: LinkDataUpdate,
) -> TokenLookupResponse:
    logger.info(
        "[update_hosted_link] Updating hosted link status",
        extra={
            "link_id": link_id,
            "request_url": str(request.url),
            "update_data": update_data.model_dump(),
        },
    )

    try:
        link_data = HostedLinkManager.get_link_data(link_id)
        if not link_data:
            logger.warning("[update_hosted_link] Link not found", extra={"link_id": link_id})
            raise HTTPException(
                status_code=status.HTTP_404_NOT_FOUND,
                detail=f"Hosted link '{link_id}' not found",
            )

        updated_link = HostedLinkManager.update_link(link_id, update_data)
        if not updated_link:
            if HostedLinkManager.is_expired(link_data):
                logger.warning("[update_hosted_link] Link expired", extra={"link_id": link_id})
                raise HTTPException(
                    status_code=status.HTTP_400_BAD_REQUEST,
                    detail=f"Hosted link '{link_id}' has expired",
                )
            else:
                logger.warning(
                    "[update_hosted_link] Link not found for update", extra={"link_id": link_id}
                )
                raise HTTPException(
                    status_code=status.HTTP_404_NOT_FOUND,
                    detail=f"Hosted link '{link_id}' not found for update",
                )

        logger.info(
            "[update_hosted_link] Successfully updated hosted link",
            extra={
                "link_id": link_id,
                "new_status": updated_link.status,
                "brand_id": updated_link.brand_id,
                "profile_id": updated_link.profile_id,
            },
        )
        response = TokenLookupResponse(
            link_id=link_id,
            profile_id=updated_link.profile_id,
            brand_id=str(updated_link.brand_id),
            redirect_url=updated_link.redirect_url,
            webhook=None,
            status=str(updated_link.status),
            created_at=str(updated_link.created_at),
            expires_at=str(updated_link.expires_at),
            extract_result=updated_link.extract_result,
            message="Link status updated successfully",
        )
        logger.info(
            f"[update_hosted_link] Returning updated response with status: {response.status}"
        )
        return response
    except HTTPException:
        raise
    except Exception as e:
        logger.error("Error updating hosted link status", extra={"error": str(e)}, exc_info=True)
        raise HTTPException(
            status_code=status.HTTP_500_INTERNAL_SERVER_ERROR,
            detail="Internal server error while updating hosted link status",
        )<|MERGE_RESOLUTION|>--- conflicted
+++ resolved
@@ -51,15 +51,6 @@
         expiration = link_data["expiration"]
         profile_id = link_data["profile_id"]
 
-<<<<<<< HEAD
-        forwarded_host = request.headers.get("x-forwarded-host")
-        forwarded_proto = request.headers.get("x-forwarded-proto", "http")
-        if forwarded_host:
-            base_url = str(f"{forwarded_proto}://{forwarded_host}").rstrip("/")
-        else:
-            base_url = str(request.base_url).rstrip("/")
-
-=======
         # URL construction
         original_scheme = request.url.scheme
         original_host = request.headers.get("host")
@@ -69,7 +60,6 @@
         scheme = forwarded_proto or original_scheme
         host = forwarded_host or original_host
         base_url = f"{scheme}://{host}".rstrip("/")
->>>>>>> 1b9a3c7a
         hosted_link_url = f"{base_url}/link/{link_id}"
         response = HostedLinkTokenResponse(
             link_id=link_id,
