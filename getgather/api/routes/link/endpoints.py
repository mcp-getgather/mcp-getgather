from typing import Annotated

from fastapi import APIRouter, HTTPException, Request, status

from getgather.api.routes.link.types import (
    HostedLinkTokenRequest,
    HostedLinkTokenResponse,
    TokenLookupResponse,
)
from getgather.connectors.spec_loader import BrandIdEnum
from getgather.hosted_link_manager import HostedLinkManager, LinkDataUpdate
from getgather.logs import logger

router = APIRouter(prefix="/link", tags=["link"])


@router.post("/create", response_model=HostedLinkTokenResponse)
async def create_hosted_link(
    request: Request,
    hosted_link_request: Annotated[
        HostedLinkTokenRequest, "Request data for creating a hosted link."
    ],
) -> HostedLinkTokenResponse:
<<<<<<< HEAD
    logger.info(
        f"[create_hosted_link] Creating hosted link for brand: {hosted_link_request.brand_id}"
    )

    # Log incoming request details
=======
>>>>>>> 95bdb018
    relevant_headers = {
        "host": request.headers.get("host"),
        "x-forwarded-host": request.headers.get("x-forwarded-host"),
        "x-forwarded-proto": request.headers.get("x-forwarded-proto"),
        "x-forwarded-port": request.headers.get("x-forwarded-port"),
        "user-agent": request.headers.get("user-agent"),
    }
<<<<<<< HEAD
    logger.info(f"[create_hosted_link] Request URL: {request.url}")
    logger.info(f"[create_hosted_link] Relevant headers: {relevant_headers}")

    try:
        redirect_url = hosted_link_request.redirect_url or ""
        logger.info(f"[create_hosted_link] Redirect URL: {redirect_url}")
=======

    logger.info(
        "[create_hosted_link] Creating hosted link",
        extra={
            "brand_id": hosted_link_request.brand_id,
            "request_url": str(request.url),
            "headers": relevant_headers,
        },
    )

    try:
        redirect_url = hosted_link_request.redirect_url or ""
>>>>>>> 95bdb018

        link_data = HostedLinkManager.create_link(
            brand_id=BrandIdEnum(hosted_link_request.brand_id),
            redirect_url=redirect_url,
            url_lifetime_seconds=hosted_link_request.url_lifetime_seconds,
            profile_id=hosted_link_request.profile_id,
        )
        link_id = link_data["link_id"]
        expiration = link_data["expiration"]
        profile_id = link_data["profile_id"]
<<<<<<< HEAD
        logger.info(f"[create_hosted_link] Created link_id: {link_id}, profile_id: {profile_id}")

        # URL construction with detailed logging
=======

        # URL construction
>>>>>>> 95bdb018
        original_scheme = request.url.scheme
        original_host = request.headers.get("host")
        forwarded_proto = request.headers.get("x-forwarded-proto")
        forwarded_host = request.headers.get("x-forwarded-host")

        scheme = forwarded_proto or original_scheme
        host = forwarded_host or original_host
        base_url = f"{scheme}://{host}".rstrip("/")
        hosted_link_url = f"{base_url}/link/{link_id}"
<<<<<<< HEAD

        logger.info(f"[create_hosted_link] URL construction:")
        logger.info(f"  - original_scheme: {original_scheme}")
        logger.info(f"  - original_host: {original_host}")
        logger.info(f"  - forwarded_proto: {forwarded_proto}")
        logger.info(f"  - forwarded_host: {forwarded_host}")
        logger.info(f"  - final_scheme: {scheme}")
        logger.info(f"  - final_host: {host}")
        logger.info(f"  - base_url: {base_url}")
        logger.info(f"  - hosted_link_url: {hosted_link_url}")

=======
>>>>>>> 95bdb018
        response = HostedLinkTokenResponse(
            link_id=link_id,
            profile_id=profile_id,
            hosted_link_url=hosted_link_url,
            expiration=expiration,
        )
<<<<<<< HEAD
        logger.info(f"[create_hosted_link] Returning response with URL: {response.hosted_link_url}")
=======

        logger.info(
            "[create_hosted_link] Successfully created hosted link",
            extra={
                "link_id": link_id,
                "profile_id": profile_id,
                "redirect_url": redirect_url,
                "hosted_link_url": hosted_link_url,
                "original_scheme": original_scheme,
                "original_host": original_host,
                "forwarded_proto": forwarded_proto,
                "forwarded_host": forwarded_host,
                "final_scheme": scheme,
                "final_host": host,
            },
        )
>>>>>>> 95bdb018
        return response
    except HTTPException:
        raise
    except Exception as e:
        logger.error("Error creating hosted link", extra={"error": str(e)}, exc_info=True)
        raise HTTPException(
            status_code=status.HTTP_500_INTERNAL_SERVER_ERROR,
            detail="Internal server error while creating hosted link",
        )


@router.get("/status/{link_id}", response_model=TokenLookupResponse)
async def get_hosted_link(
    request: Request,
    link_id: str,
) -> TokenLookupResponse:
<<<<<<< HEAD
    logger.info(f"[get_hosted_link] Retrieving hosted link: {link_id}")
    logger.info(f"[get_hosted_link] Request URL: {request.url}")
=======
    logger.info(
        "[get_hosted_link] Retrieving hosted link",
        extra={"link_id": link_id, "request_url": str(request.url)},
    )
>>>>>>> 95bdb018

    try:
        link_data = HostedLinkManager.get_link_data(link_id)
        if not link_data:
<<<<<<< HEAD
            logger.warning(f"[get_hosted_link] Link not found: {link_id}")
=======
            logger.warning("[get_hosted_link] Link not found", extra={"link_id": link_id})
>>>>>>> 95bdb018
            raise HTTPException(
                status_code=status.HTTP_404_NOT_FOUND,
                detail=f"Hosted link '{link_id}' not found",
            )

<<<<<<< HEAD
        logger.info(f"[get_hosted_link] Found link data:")
        logger.info(f"  - brand_id: {link_data.brand_id}")
        logger.info(f"  - profile_id: {link_data.profile_id}")
        logger.info(f"  - status: {link_data.status}")
        logger.info(f"  - redirect_url: {link_data.redirect_url}")
        logger.info(f"  - status_message: {link_data.status_message}")

=======
>>>>>>> 95bdb018
        response = TokenLookupResponse(
            link_id=link_id,
            profile_id=link_data.profile_id,
            brand_id=str(link_data.brand_id),
            redirect_url=link_data.redirect_url,
            webhook=None,
            status=str(link_data.status),
            created_at=str(link_data.created_at),
            expires_at=str(link_data.expires_at),
            extract_result=link_data.extract_result,
            message=link_data.status_message or "Auth in progress...",
        )
<<<<<<< HEAD
        logger.info(f"[get_hosted_link] Returning status response: {response.status}")
=======

        logger.info(
            "[get_hosted_link] Successfully retrieved link data",
            extra={
                "link_id": link_id,
                "brand_id": link_data.brand_id,
                "profile_id": link_data.profile_id,
                "status": link_data.status,
                "redirect_url": link_data.redirect_url,
                "status_message": link_data.status_message,
            },
        )
>>>>>>> 95bdb018
        return response
    except HTTPException:
        raise
    except Exception as e:
        logger.error("Error retrieving hosted link", extra={"error": str(e)}, exc_info=True)
        raise HTTPException(
            status_code=status.HTTP_500_INTERNAL_SERVER_ERROR,
            detail="Internal server error while retrieving hosted link",
        )


@router.patch("/status/{link_id}")
async def update_hosted_link(
    request: Request,
    link_id: str,
    update_data: LinkDataUpdate,
) -> TokenLookupResponse:
<<<<<<< HEAD
    logger.info(f"[update_hosted_link] Updating hosted link status: {link_id}")
    logger.info(f"[update_hosted_link] Request URL: {request.url}")
    logger.info(f"[update_hosted_link] Update data: {update_data.model_dump()}")
=======
    logger.info(
        "[update_hosted_link] Updating hosted link status",
        extra={
            "link_id": link_id,
            "request_url": str(request.url),
            "update_data": update_data.model_dump(),
        },
    )
>>>>>>> 95bdb018

    try:
        link_data = HostedLinkManager.get_link_data(link_id)
        if not link_data:
<<<<<<< HEAD
            logger.warning(f"[update_hosted_link] Link not found: {link_id}")
=======
            logger.warning("[update_hosted_link] Link not found", extra={"link_id": link_id})
>>>>>>> 95bdb018
            raise HTTPException(
                status_code=status.HTTP_404_NOT_FOUND,
                detail=f"Hosted link '{link_id}' not found",
            )

        logger.info(f"[update_hosted_link] Current link status: {link_data.status}")

        updated_link = HostedLinkManager.update_link(link_id, update_data)
        if not updated_link:
            if HostedLinkManager.is_expired(link_data):
<<<<<<< HEAD
                logger.warning(f"[update_hosted_link] Link expired: {link_id}")
=======
                logger.warning("[update_hosted_link] Link expired", extra={"link_id": link_id})
>>>>>>> 95bdb018
                raise HTTPException(
                    status_code=status.HTTP_400_BAD_REQUEST,
                    detail=f"Hosted link '{link_id}' has expired",
                )
            else:
<<<<<<< HEAD
                logger.warning(f"[update_hosted_link] Link not found for update: {link_id}")
=======
                logger.warning(
                    "[update_hosted_link] Link not found for update", extra={"link_id": link_id}
                )
>>>>>>> 95bdb018
                raise HTTPException(
                    status_code=status.HTTP_404_NOT_FOUND,
                    detail=f"Hosted link '{link_id}' not found for update",
                )

<<<<<<< HEAD
        logger.info(f"[update_hosted_link] Successfully updated {link_id}:")
        logger.info(f"  - new_status: {updated_link.status}")
        logger.info(f"  - brand_id: {updated_link.brand_id}")
        logger.info(f"  - profile_id: {updated_link.profile_id}")

=======
        logger.info(
            "[update_hosted_link] Successfully updated hosted link",
            extra={
                "link_id": link_id,
                "new_status": updated_link.status,
                "brand_id": updated_link.brand_id,
                "profile_id": updated_link.profile_id,
            },
        )
>>>>>>> 95bdb018
        response = TokenLookupResponse(
            link_id=link_id,
            profile_id=updated_link.profile_id,
            brand_id=str(updated_link.brand_id),
            redirect_url=updated_link.redirect_url,
            webhook=None,
            status=str(updated_link.status),
            created_at=str(updated_link.created_at),
            expires_at=str(updated_link.expires_at),
            extract_result=updated_link.extract_result,
            message="Link status updated successfully",
        )
        logger.info(
            f"[update_hosted_link] Returning updated response with status: {response.status}"
        )
        return response
    except HTTPException:
        raise
    except Exception as e:
        logger.error("Error updating hosted link status", extra={"error": str(e)}, exc_info=True)
        raise HTTPException(
            status_code=status.HTTP_500_INTERNAL_SERVER_ERROR,
            detail="Internal server error while updating hosted link status",
        )<|MERGE_RESOLUTION|>--- conflicted
+++ resolved
@@ -21,14 +21,11 @@
         HostedLinkTokenRequest, "Request data for creating a hosted link."
     ],
 ) -> HostedLinkTokenResponse:
-<<<<<<< HEAD
     logger.info(
         f"[create_hosted_link] Creating hosted link for brand: {hosted_link_request.brand_id}"
     )
 
     # Log incoming request details
-=======
->>>>>>> 95bdb018
     relevant_headers = {
         "host": request.headers.get("host"),
         "x-forwarded-host": request.headers.get("x-forwarded-host"),
@@ -36,27 +33,12 @@
         "x-forwarded-port": request.headers.get("x-forwarded-port"),
         "user-agent": request.headers.get("user-agent"),
     }
-<<<<<<< HEAD
     logger.info(f"[create_hosted_link] Request URL: {request.url}")
     logger.info(f"[create_hosted_link] Relevant headers: {relevant_headers}")
 
     try:
         redirect_url = hosted_link_request.redirect_url or ""
         logger.info(f"[create_hosted_link] Redirect URL: {redirect_url}")
-=======
-
-    logger.info(
-        "[create_hosted_link] Creating hosted link",
-        extra={
-            "brand_id": hosted_link_request.brand_id,
-            "request_url": str(request.url),
-            "headers": relevant_headers,
-        },
-    )
-
-    try:
-        redirect_url = hosted_link_request.redirect_url or ""
->>>>>>> 95bdb018
 
         link_data = HostedLinkManager.create_link(
             brand_id=BrandIdEnum(hosted_link_request.brand_id),
@@ -67,14 +49,9 @@
         link_id = link_data["link_id"]
         expiration = link_data["expiration"]
         profile_id = link_data["profile_id"]
-<<<<<<< HEAD
         logger.info(f"[create_hosted_link] Created link_id: {link_id}, profile_id: {profile_id}")
 
         # URL construction with detailed logging
-=======
-
-        # URL construction
->>>>>>> 95bdb018
         original_scheme = request.url.scheme
         original_host = request.headers.get("host")
         forwarded_proto = request.headers.get("x-forwarded-proto")
@@ -84,7 +61,6 @@
         host = forwarded_host or original_host
         base_url = f"{scheme}://{host}".rstrip("/")
         hosted_link_url = f"{base_url}/link/{link_id}"
-<<<<<<< HEAD
 
         logger.info(f"[create_hosted_link] URL construction:")
         logger.info(f"  - original_scheme: {original_scheme}")
@@ -96,34 +72,13 @@
         logger.info(f"  - base_url: {base_url}")
         logger.info(f"  - hosted_link_url: {hosted_link_url}")
 
-=======
->>>>>>> 95bdb018
         response = HostedLinkTokenResponse(
             link_id=link_id,
             profile_id=profile_id,
             hosted_link_url=hosted_link_url,
             expiration=expiration,
         )
-<<<<<<< HEAD
         logger.info(f"[create_hosted_link] Returning response with URL: {response.hosted_link_url}")
-=======
-
-        logger.info(
-            "[create_hosted_link] Successfully created hosted link",
-            extra={
-                "link_id": link_id,
-                "profile_id": profile_id,
-                "redirect_url": redirect_url,
-                "hosted_link_url": hosted_link_url,
-                "original_scheme": original_scheme,
-                "original_host": original_host,
-                "forwarded_proto": forwarded_proto,
-                "forwarded_host": forwarded_host,
-                "final_scheme": scheme,
-                "final_host": host,
-            },
-        )
->>>>>>> 95bdb018
         return response
     except HTTPException:
         raise
@@ -140,30 +95,17 @@
     request: Request,
     link_id: str,
 ) -> TokenLookupResponse:
-<<<<<<< HEAD
     logger.info(f"[get_hosted_link] Retrieving hosted link: {link_id}")
     logger.info(f"[get_hosted_link] Request URL: {request.url}")
-=======
-    logger.info(
-        "[get_hosted_link] Retrieving hosted link",
-        extra={"link_id": link_id, "request_url": str(request.url)},
-    )
->>>>>>> 95bdb018
 
     try:
         link_data = HostedLinkManager.get_link_data(link_id)
         if not link_data:
-<<<<<<< HEAD
             logger.warning(f"[get_hosted_link] Link not found: {link_id}")
-=======
-            logger.warning("[get_hosted_link] Link not found", extra={"link_id": link_id})
->>>>>>> 95bdb018
             raise HTTPException(
                 status_code=status.HTTP_404_NOT_FOUND,
                 detail=f"Hosted link '{link_id}' not found",
             )
-
-<<<<<<< HEAD
         logger.info(f"[get_hosted_link] Found link data:")
         logger.info(f"  - brand_id: {link_data.brand_id}")
         logger.info(f"  - profile_id: {link_data.profile_id}")
@@ -171,8 +113,6 @@
         logger.info(f"  - redirect_url: {link_data.redirect_url}")
         logger.info(f"  - status_message: {link_data.status_message}")
 
-=======
->>>>>>> 95bdb018
         response = TokenLookupResponse(
             link_id=link_id,
             profile_id=link_data.profile_id,
@@ -185,22 +125,7 @@
             extract_result=link_data.extract_result,
             message=link_data.status_message or "Auth in progress...",
         )
-<<<<<<< HEAD
         logger.info(f"[get_hosted_link] Returning status response: {response.status}")
-=======
-
-        logger.info(
-            "[get_hosted_link] Successfully retrieved link data",
-            extra={
-                "link_id": link_id,
-                "brand_id": link_data.brand_id,
-                "profile_id": link_data.profile_id,
-                "status": link_data.status,
-                "redirect_url": link_data.redirect_url,
-                "status_message": link_data.status_message,
-            },
-        )
->>>>>>> 95bdb018
         return response
     except HTTPException:
         raise
@@ -218,29 +143,14 @@
     link_id: str,
     update_data: LinkDataUpdate,
 ) -> TokenLookupResponse:
-<<<<<<< HEAD
     logger.info(f"[update_hosted_link] Updating hosted link status: {link_id}")
     logger.info(f"[update_hosted_link] Request URL: {request.url}")
     logger.info(f"[update_hosted_link] Update data: {update_data.model_dump()}")
-=======
-    logger.info(
-        "[update_hosted_link] Updating hosted link status",
-        extra={
-            "link_id": link_id,
-            "request_url": str(request.url),
-            "update_data": update_data.model_dump(),
-        },
-    )
->>>>>>> 95bdb018
 
     try:
         link_data = HostedLinkManager.get_link_data(link_id)
         if not link_data:
-<<<<<<< HEAD
             logger.warning(f"[update_hosted_link] Link not found: {link_id}")
-=======
-            logger.warning("[update_hosted_link] Link not found", extra={"link_id": link_id})
->>>>>>> 95bdb018
             raise HTTPException(
                 status_code=status.HTTP_404_NOT_FOUND,
                 detail=f"Hosted link '{link_id}' not found",
@@ -251,45 +161,23 @@
         updated_link = HostedLinkManager.update_link(link_id, update_data)
         if not updated_link:
             if HostedLinkManager.is_expired(link_data):
-<<<<<<< HEAD
                 logger.warning(f"[update_hosted_link] Link expired: {link_id}")
-=======
-                logger.warning("[update_hosted_link] Link expired", extra={"link_id": link_id})
->>>>>>> 95bdb018
                 raise HTTPException(
                     status_code=status.HTTP_400_BAD_REQUEST,
                     detail=f"Hosted link '{link_id}' has expired",
                 )
             else:
-<<<<<<< HEAD
                 logger.warning(f"[update_hosted_link] Link not found for update: {link_id}")
-=======
-                logger.warning(
-                    "[update_hosted_link] Link not found for update", extra={"link_id": link_id}
-                )
->>>>>>> 95bdb018
                 raise HTTPException(
                     status_code=status.HTTP_404_NOT_FOUND,
                     detail=f"Hosted link '{link_id}' not found for update",
                 )
 
-<<<<<<< HEAD
         logger.info(f"[update_hosted_link] Successfully updated {link_id}:")
         logger.info(f"  - new_status: {updated_link.status}")
         logger.info(f"  - brand_id: {updated_link.brand_id}")
         logger.info(f"  - profile_id: {updated_link.profile_id}")
 
-=======
-        logger.info(
-            "[update_hosted_link] Successfully updated hosted link",
-            extra={
-                "link_id": link_id,
-                "new_status": updated_link.status,
-                "brand_id": updated_link.brand_id,
-                "profile_id": updated_link.profile_id,
-            },
-        )
->>>>>>> 95bdb018
         response = TokenLookupResponse(
             link_id=link_id,
             profile_id=updated_link.profile_id,
