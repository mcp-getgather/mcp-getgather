<!doctype html>
<html lang="en">
  <head>
    <meta charset="UTF-8" />
    <meta name="viewport" content="width=device-width, initial-scale=1.0" />
    <title>GetGather</title>
    <link
      rel="stylesheet"
      href="https://cdn.jsdelivr.net/npm/@picocss/pico@2/css/pico.min.css"
    />
    <style>
      :root {
        --primary: #2563eb;
        --primary-hover: #1d4ed8;
      }
      body {
        background-color: #f8fafc;
        min-height: 100vh;
        margin: 0;
        font-family: "Inter", Arial, sans-serif;
      }
      .layout {
        display: flex;
        min-height: 100vh;
      }
      .sidebar {
        background: #fff;
        border-right: 1px solid #e5e7eb;
        width: 320px;
        padding: 2rem 1.5rem 1.5rem 2rem;
        display: flex;
        flex-direction: column;
        gap: 1.5rem;
      }
      .sidebar-header {
        display: flex;
        flex-direction: column;
        gap: 0.5rem;
      }
      .sidebar-title {
        font-size: 1.5rem;
        font-weight: 700;
        color: #1e293b;
      }
      .sidebar-subtitle {
        color: #64748b;
        font-size: 1rem;
      }
      .search-bar {
        width: 100%;
        padding: 0.75rem 1rem;
        border-radius: 0.5rem;
        border: 1px solid #e5e7eb;
        font-size: 1rem;
        background: #f1f5f9;
        margin-bottom: 1rem;
        color: #1e293b;
      }
      .search-bar::placeholder {
        color: #64748b;
        opacity: 1;
      }
      .main-content {
        flex: 1;
        padding: 2rem 3rem;
        overflow-x: auto;
      }
      .brands-grid {
        display: grid;
        grid-template-columns: repeat(auto-fill, minmax(160px, 1fr));
        gap: 1.5rem;
      }
      .brand-card {
        background: #fff;
        border: 1px solid #e5e7eb;
        border-radius: 0.75rem;
        box-shadow: 0 2px 8px 0 rgb(0 0 0 / 0.04);
        display: flex;
        flex-direction: column;
        align-items: center;
        padding: 1.25rem 0.5rem 1rem 0.5rem;
        transition:
          box-shadow 0.2s,
          border 0.2s;
        text-align: center;
        text-decoration: none;
      }
      .brand-card:hover {
        border: 1.5px solid var(--primary);
        box-shadow: 0 4px 16px 0 rgb(37 99 235 / 0.08);
      }
      .brand-icon {
        width: 48px;
        height: 48px;
        object-fit: contain;
        margin-bottom: 0.75rem;
        border-radius: 0.5rem;
        background: #ffffff;
        display: flex;
        align-items: center;
        justify-content: center;
      }
      .brand-name {
        font-size: 1rem;
        font-weight: 500;
        color: #1e293b;
        margin-bottom: 0.25rem;
      }
      @media (max-width: 900px) {
        .layout {
          flex-direction: column;
        }
        .sidebar {
          width: 100%;
          border-right: none;
          border-bottom: 1px solid #e5e7eb;
          padding: 1.5rem 1rem;
        }
        .main-content {
          padding: 1.5rem 1rem;
        }
      }
    </style>
  </head>

  <body>
    <div class="layout">
      <aside class="sidebar">
        <div class="sidebar-header">
          <div class="sidebar-title">GetGather</div>
          <div class="sidebar-subtitle">Download your data!</div>
        </div>
        <input
          class="search-bar"
          id="search"
          type="text"
          placeholder="Search brand"
        />
        <a
<<<<<<< HEAD
          href="/inspector"
          role="button"
          target="_blank"
          rel="noopener noreferrer"
          >MCP Inspector</a
        >
=======
          href="https://github.com/mcp-getgather/mcp-getgather/blob/main/getgather/mcp/tools.md"
          target="_blank"
          style="
            display: block;
            width: 100%;
            padding: 10px;
            cursor: pointer;
            margin-top: 10px;
            text-align: center;
            background: var(--primary);
            color: #fff;
            border: none;
            border-radius: 0.375rem;
            text-decoration: none;
            font-weight: 500;
          "
        >
          MCP Documentation
        </a>
>>>>>>> 3e404f01
      </aside>
      <main class="main-content">
        <div
          id="progress"
          style="margin-bottom: 1.5rem; color: #64748b; text-align: center"
        >
          Loading...
        </div>
        <div id="categories"></div>
      </main>
    </div>
    <script>
      const progress = (msg) => {
        document.getElementById("progress").textContent = msg;
      };

      function renderBrands(brands, filter = "") {
        const categoriesDiv = document.getElementById("categories");
        categoriesDiv.innerHTML = "";

        const filtered = brands.filter((b) =>
          b.name.toLowerCase().includes(filter.toLowerCase()),
        );

        const grid = document.createElement("div");
        grid.className = "brands-grid";
        grid.setAttribute("data-testid", "brands-grid");

        filtered.forEach((brand) => {
          const card = document.createElement("a");
          card.className = "brand-card";
          card.setAttribute("data-testid", `brand-card_${brand.id}`);
          card.href = `/start/${brand.id}`;

          const icon = document.createElement("img");
          icon.className = "brand-icon";
          icon.src = `/static/assets/logos/${brand.id}.svg`;
          icon.alt = brand.name;
          icon.onerror = function () {
            this.src = `/static/assets/logos/${brand.id}.png`;
            this.onerror = function () {
              this.src = "/static/assets/logos/default.svg";
            };
          };
          card.appendChild(icon);

          // Name
          const name = document.createElement("div");
          name.className = "brand-name";
          name.textContent = brand.name;
          card.appendChild(name);

          grid.appendChild(card);
        });

        categoriesDiv.appendChild(grid);
        progress(`Available: ${filtered.length}`);
      }

      document.addEventListener("DOMContentLoaded", async () => {
        try {
          const include_test = Boolean(
            new URL(window.location.href).searchParams.get("test"),
          );
          const response = await fetch(
            include_test ? "/brands?test=1" : "/brands",
          );
          const brands = await response.json();
          renderBrands(brands);

          // Search functionality
          document.getElementById("search").addEventListener("input", (e) => {
            renderBrands(brands, e.target.value);
          });
        } catch (error) {
          progress("Error loading brands");
          console.error("Error:", error);
        }
      });
    </script>
  </body>
</html><|MERGE_RESOLUTION|>--- conflicted
+++ resolved
@@ -137,14 +137,13 @@
           placeholder="Search brand"
         />
         <a
-<<<<<<< HEAD
           href="/inspector"
           role="button"
           target="_blank"
           rel="noopener noreferrer"
           >MCP Inspector</a
         >
-=======
+        <a
           href="https://github.com/mcp-getgather/mcp-getgather/blob/main/getgather/mcp/tools.md"
           target="_blank"
           style="
@@ -164,7 +163,6 @@
         >
           MCP Documentation
         </a>
->>>>>>> 3e404f01
       </aside>
       <main class="main-content">
         <div
