import asyncio
import os
import random
import re
import shutil
import urllib.parse
from datetime import datetime
from pathlib import Path
from typing import Any, cast
from urllib.parse import urlunparse

import nanoid
import sentry_sdk
import websockets
import zendriver as zd
from bs4 import BeautifulSoup, Tag
from nanoid import generate
from zendriver.core.connection import ProtocolException

from getgather.api.types import request_info
from getgather.browser.proxy import setup_proxy
from getgather.browser.resource_blocker import blocked_domains, load_blocklists, should_be_blocked
from getgather.config import settings
from getgather.distill import (
    ConversionResult,
    Match,
    Pattern,
    convert,
    get_selector,
    load_distillation_patterns,
    terminate,
)
from getgather.logs import logger
from getgather.mcp.browser import browser_manager


def _safe_fragment(value: str) -> str:
    """Convert a value to a safe filename fragment."""
    fragment = re.sub(r"[^a-zA-Z0-9_-]+", "-", value).strip("-")
    return fragment or "distill"


async def capture_page_artifacts(
    page: zd.Tab,  # type: ignore[name-defined]
    *,
    identifier: str,
    prefix: str,
    capture_html: bool = True,
) -> tuple[Path, Path | None, str | None]:
    """Capture a screenshot (and optional HTML) for debugging/triage."""

    settings.screenshots_dir.mkdir(parents=True, exist_ok=True)

    base_identifier = _safe_fragment(identifier)
    base_prefix = _safe_fragment(prefix)
    timestamp = datetime.now().strftime("%Y%m%d_%H%M%S")
    token = generate(size=5)
    filename = f"{base_identifier}_{base_prefix}_{timestamp}_{token}.png"
    screenshot_path = settings.screenshots_dir / filename

    await page.save_screenshot(filename=str(screenshot_path), full_page=True)  # type: ignore[attr-defined]

    html_path: Path | None = None
    html_content: str | None = None
    if capture_html:
        try:
            html_content = await page.get_content()  # type: ignore[attr-defined]
        except Exception as exc:  # ignore navigation races during capture
            logger.debug(f"⚠️ Can't capture page content during navigation: {exc}")
        else:
            html_path = screenshot_path.with_suffix(".html")
            html_path.write_text(html_content, encoding="utf-8")

    logger.debug(
        "📸 Distill artifact saved",
        extra={
            "screenshot": f"file://{screenshot_path}",
            "html": f"file://{html_path}" if html_path else None,
        },
    )

    return screenshot_path, html_path, html_content


async def zen_report_distill_error(
    *,
    error: Exception,
    page: zd.Tab | None,  # type: ignore[name-defined]
    profile_id: str,
    location: str,
    hostname: str,
    iteration: int,
) -> None:
    screenshot_path: Path | None = None
    html_path: Path | None = None

    if page:
        try:
            screenshot_path, html_path, _ = await capture_page_artifacts(
                page,
                identifier=profile_id,
                prefix="distill_error",
            )
        except Exception as capture_error:
            logger.warning(f"Failed to capture distillation artifacts: {capture_error}")

    context: dict[str, Any] = {
        "location": location,
        "hostname": hostname,
        "iteration": iteration,
    }

    logger.error(
        "Distillation error",
        extra={
            "profile_id": profile_id,
            "location": location,
            "iteration": iteration,
            "screenshot": f"file://{screenshot_path}" if screenshot_path else None,
        },
    )

    if settings.SENTRY_DSN:
        with sentry_sdk.isolation_scope() as scope:
            scope.set_context("distill", context)
            if screenshot_path:
                scope.add_attachment(
                    filename=screenshot_path.name,
                    path=str(screenshot_path),
                )
            if html_path:
                scope.add_attachment(
                    filename=html_path.name,
                    path=str(html_path),
                )

            sentry_sdk.capture_exception(error)


async def install_proxy_handler(username: str, password: str, page: zd.Tab):
    """Install proxy authentication handler for the page.

    Note: This only handles authentication challenges. Request continuation
    is handled by the resource blocker in get_new_page().
    """

    async def auth_challenge_handler(event: zd.cdp.fetch.AuthRequired):
        logger.debug("Supplying proxy authentication...")
        await page.send(
            zd.cdp.fetch.continue_with_auth(
                request_id=event.request_id,
                auth_challenge_response=zd.cdp.fetch.AuthChallengeResponse(
                    response="ProvideCredentials",
                    username=username,
                    password=password,
                ),
            )
        )

    page.add_handler(zd.cdp.fetch.AuthRequired, auth_challenge_handler)  # type: ignore[arg-type]
    await page.send(zd.cdp.fetch.enable(handle_auth_requests=True))


FRIENDLY_CHARS = "23456789abcdefghijkmnpqrstuvwxyz"


async def _create_zendriver_browser(id: str | None = None) -> zd.Browser:
    if id is None:
        id = nanoid.generate(FRIENDLY_CHARS, 6)

    user_data_dir: Path = settings.profiles_dir / id
    logger.info(
        f"Launching Zendriver browser with user_data_dir: {user_data_dir}",
        extra={"profile_id": id},
    )

    browser_args = ["--start-maximized"]

    proxy = await setup_proxy(id, request_info.get())
    if proxy:
        proxy_server = proxy["server"]
        browser_args.append(f"--proxy-server={proxy_server}")

    MAX_START_ATTEMPTS = 3
    BASE_RETRY_DELAY = 0.5
    last_error: Exception | None = None
    for attempt in range(1, MAX_START_ATTEMPTS + 1):
        try:
            browser = await zd.start(
                user_data_dir=str(user_data_dir),
                sandbox=False,  # Required when running as root; safer than --no-sandbox arg
                browser_args=browser_args,
            )
            browser.id = id  # type: ignore[attr-defined]
            return browser
        except Exception as e:
            last_error = e
            if attempt < MAX_START_ATTEMPTS:
                logger.warning(
                    "Browser start failed (attempt %s/%s): %s. Retrying...",
                    attempt,
                    MAX_START_ATTEMPTS,
                    e,
                    extra={"profile_id": id},
                )
                # Simple backoff to avoid retry storms
                await asyncio.sleep(BASE_RETRY_DELAY * attempt)

    logger.error(
        "Failed to start browser after %s attempts",
        MAX_START_ATTEMPTS,
        extra={"profile_id": id},
    )
    raise last_error or RuntimeError("Failed to start browser")


async def init_zendriver_browser(id: str | None = None) -> zd.Browser:
<<<<<<< HEAD
    if id is not None:
        browser = browser_manager.get_incognito_browser(id)
        if browser is not None:
            return browser
=======
    from getgather.mcp.dpage import incognito_browsers

    if id is not None:
        if id in incognito_browsers:
            return incognito_browsers[id]
>>>>>>> cfffcc1f
        else:
            raise ValueError(f"Browser profile for signin {id} not found")

    MAX_ATTEMPTS = 3
    LIVE_CHECK_URL = "https://ip.fly.dev/all"
    IP_ONLY_CHECK_URL = "https://ip.fly.dev/ip"
    for attempt in range(1, MAX_ATTEMPTS + 1):
        logger.info(f"Creating a new Zendriver browser (attempt {attempt}/{MAX_ATTEMPTS})...")
        browser = await _create_zendriver_browser(id)
        try:
            logger.info(f"Validating browser at {LIVE_CHECK_URL}...")
            # Create page with proxy setup first, then navigate
            page = await get_new_page(browser)
            await zen_navigate_with_retry(page, LIVE_CHECK_URL)

            ip_page = await get_new_page(browser)
            # Extract and log just the IP address
            try:
                await ip_page.get(IP_ONLY_CHECK_URL)
                await ip_page.wait(2)
                body = await ip_page.select("body")
                if body:
                    ip_address = body.text.strip()
                    logger.info(f"Browser IP address: {ip_address}")
                else:
                    logger.warning("Could not extract IP address")
            except Exception as e:
                logger.warning(f"Failed to extract IP: {e}")
            await safe_close_page(ip_page)
            logger.info(f"Browser validated on attempt {attempt}")
            return browser
        except Exception as e:
            logger.warning(f"Browser validation failed on attempt {attempt}: {e}")
            if attempt < MAX_ATTEMPTS:
                try:
                    await browser.stop()
                except Exception:
                    pass

    logger.error(f"Failed to get a working browser after {MAX_ATTEMPTS} attempts!")
    raise RuntimeError(f"Failed to get a working Zendriver browser after {MAX_ATTEMPTS} attempts!")


async def terminate_zendriver_browser(browser: zd.Browser):
    await browser.stop()
    browser_id = cast(str, browser.id)  # type: ignore[attr-defined]
    user_data_dir = settings.profiles_dir / browser_id
    logger.info(
        f"Terminating Zendriver browser with user_data_dir: {user_data_dir}",
        extra={"profile_id": browser_id},
    )
    for directory in [
        "Default/DawnGraphiteCache",
        "Default/DawnWebGPUCache",
        "Default/GPUCache",
        "Default/Code Cache",
        "Default/Cache",
        "GraphiteDawnCache",
        "GrShaderCache",
        "ShaderCache",
        "Subresource Filter",
        "segmentation_platform",
    ]:
        path = user_data_dir / directory

        if path.exists():
            try:
                shutil.rmtree(path)
            except Exception as e:
                logger.warning(f"Failed to remove {directory}: {e}")


async def zen_navigate_with_retry(page: zd.Tab, url: str) -> zd.Tab:
    """Navigate to URL with retry logic for resilient navigation.

    Args:
        page: Zendriver tab to navigate
        url: URL to navigate to
        **kwargs: Additional arguments to pass to page.get()

    Returns:
        The page after successful navigation

    Raises:
        Exception: If navigation fails after all retries
    """
    MAX_RETRIES = 3
    FIRST_TIMEOUT = 45  # seconds, extended for first attempt
    NORMAL_TIMEOUT = 30  # seconds, for retry attempts

    last_error: Exception | None = None
    for attempt in range(MAX_RETRIES):
        timeout = FIRST_TIMEOUT if attempt == 0 else NORMAL_TIMEOUT
        try:

            async def navigate_and_wait() -> zd.Tab:
                await page.send(zd.cdp.page.navigate(url))
                # Wait for network idle or domcontentloaded event
                try:
                    await page.wait_for_ready_state(
                        "interactive"
                    )  # rough equivalent to domcontentloaded (https://developer.mozilla.org/en-US/docs/Web/API/Document/readyState)
                except Exception:
                    # If wait fails, that's okay - page might already be loaded
                    pass
                return page

            result = await asyncio.wait_for(navigate_and_wait(), timeout=timeout)
            return result
        except Exception as error:
            last_error = error
            if attempt < MAX_RETRIES - 1:
                logger.warning(
                    f"Navigation to {url} failed (attempt {attempt + 1}/{MAX_RETRIES}): {error}. "
                    f"Retrying in 1 second..."
                )
                await asyncio.sleep(1)
            else:
                logger.error(f"Failed to navigate to {url} after {MAX_RETRIES} attempts")

    # This should never be reached, but satisfies type checker
    raise last_error or Exception(f"Failed to navigate to {url}")


async def get_new_page(browser: zd.Browser) -> zd.Tab:
    page = await browser.get("about:blank", new_tab=True)

    if blocked_domains is None:
        await load_blocklists()

    async def handle_request(event: zd.cdp.fetch.RequestPaused) -> None:
        resource_type = event.resource_type
        request_url = event.request.url

        deny_type = resource_type in [
            zd.cdp.network.ResourceType.IMAGE,
            zd.cdp.network.ResourceType.MEDIA,
            zd.cdp.network.ResourceType.FONT,
        ]
        deny_url = await should_be_blocked(request_url)
        should_deny = deny_type or deny_url

        if not should_deny:
            try:
                await page.send(zd.cdp.fetch.continue_request(request_id=event.request_id))
            except (ProtocolException, websockets.ConnectionClosedError) as e:
                if isinstance(e, ProtocolException) and (
                    "Invalid state for continueInterceptedRequest" in str(e)
                    or "Invalid InterceptionId" in str(e)
                ):
                    logger.debug(
                        f"Request already processed or invalid interception ID: {request_url}"
                    )
                elif isinstance(e, websockets.ConnectionClosedError):
                    logger.debug(f"Page closed while continuing request: {request_url}")
                else:
                    raise
            return

        kind = "URL" if deny_url else "resource"
        logger.debug(f" DENY {kind}: {request_url}")

        try:
            await page.send(
                zd.cdp.fetch.fail_request(
                    request_id=event.request_id,
                    error_reason=zd.cdp.network.ErrorReason.BLOCKED_BY_CLIENT,
                )
            )
        except (ProtocolException, websockets.ConnectionClosedError) as e:
            if isinstance(e, ProtocolException) and (
                "Invalid state for continueInterceptedRequest" in str(e)
                or "Invalid InterceptionId" in str(e)
            ):
                logger.debug(f"Request already processed or invalid interception ID: {request_url}")
            elif isinstance(e, websockets.ConnectionClosedError):
                logger.debug(f"Page closed while blocking request: {request_url}")
            else:
                raise

    page.add_handler(zd.cdp.fetch.RequestPaused, handle_request)  # type: ignore[reportUnknownMemberType]

    id = cast(str, browser.id)  # type: ignore[attr-defined]
    proxy = await setup_proxy(id, request_info.get())
    proxy_username = None
    proxy_password = None
    if proxy:
        proxy_username = proxy["username"]
        proxy_password = proxy["password"]
        if proxy_username or proxy_password:
            logger.debug("Setting up proxy authentication...")
            await install_proxy_handler(proxy_username or "", proxy_password or "", page)

    return page


async def safe_close_page(page: zd.Tab) -> None:
    """Safely close a page by disabling fetch domain first to prevent orphaned tasks.

    When page.close() is called while fetch handlers are pending, it can leave
    orphaned tasks waiting for CDP responses that will never arrive. This function
    disables the fetch domain first to clean up handlers before closing.
    """
    try:
        # Disable fetch domain to cancel pending request handlers
        await page.send(zd.cdp.fetch.disable())
        logger.debug("Fetch domain disabled before page close")
    except (ProtocolException, websockets.ConnectionClosedError) as e:
        # Page/connection already closed, which is fine
        logger.debug(f"Could not disable fetch (connection already closed): {e}")
    except Exception as e:
        # Log but don't fail - we still want to close the page
        logger.warning(f"Unexpected error disabling fetch domain: {e}")

    try:
        await page.close()
        logger.debug("Page closed successfully")
    except Exception as e:
        logger.warning(f"Error closing page: {e}")


class Element:
    """Wrapper to handle both CSS and XPath selector differences for browser elements."""

    def __init__(
        self,
        element: zd.Element,
        css_selector: str | None = None,
        xpath_selector: str | None = None,
    ):
        self.element = element
        self.tag = element.tag
        self.page = element.tab
        self.css_selector = css_selector
        self.xpath_selector = xpath_selector

    async def inner_html(self) -> str:
        return await self.element.get_html()

    async def inner_text(self) -> str:
        return self.element.text

    async def click(self) -> None:
        if self.css_selector:
            await self.css_click()
        else:
            await self.xpath_click()
        await asyncio.sleep(0.25)

    async def select_option(self, value: str) -> None:
        # Only support CSS selectors for now
        if not self.css_selector:
            logger.warning("Cannot perform CSS select_option: no css_selector available")
            return
        logger.debug(f"Attempting JavaScript CSS select_option for {self.css_selector}")
        try:
            escaped_selector = self.css_selector.replace("\\", "\\\\").replace('"', '\\"')
            value_selector = f"option[value='{value}']"
            js_code = f"""
                (() => {{
                    const select = document.querySelector("{escaped_selector}");
                    const option = select?.querySelector("{value_selector}");
                    if (!select || !option) return false;

                    // Scroll into view
                    select.scrollIntoView({{ block: "center" }});

                    // Open dropdown (if needed)
                    select.dispatchEvent(new PointerEvent("pointerdown", {{ bubbles: true }}));
                    select.dispatchEvent(new PointerEvent("pointerup", {{ bubbles: true }}));
                    select.dispatchEvent(new MouseEvent("click", {{ bubbles: true, cancelable: true, view: window }}));

                    // Select the option
                    option.selected = true;

                    // Trigger change event
                    select.dispatchEvent(new Event("change", {{ bubbles: true }}));

                    return true;
                }})();
            """
            result = await self.page.evaluate(js_code)
            if result:
                logger.info(f"JavaScript CSS select_option succeeded for {self.css_selector}")
                return
            else:
                logger.warning(
                    f"JavaScript CSS select_option could not find element {self.css_selector}"
                )
        except Exception as js_error:
            logger.error(f"JavaScript CSS select_option failed: {js_error}")

        await asyncio.sleep(0.25)

    async def check(self) -> None:
        logger.error("TODO: Element#check")
        await asyncio.sleep(0.25)

    async def type_text(self, text: str) -> None:
        await self.element.clear_input()
        await asyncio.sleep(0.1)
        for char in text:
            await self.element.send_keys(char)
            await asyncio.sleep(random.uniform(0.01, 0.05))

    async def css_click(self) -> None:
        if not self.css_selector:
            logger.warning("Cannot perform CSS click: no css_selector available")
            return
        logger.debug(f"Attempting JavaScript CSS click for {self.css_selector}")
        try:
            escaped_selector = self.css_selector.replace("\\", "\\\\").replace('"', '\\"')
            js_code = f"""
            (() => {{
                const element = document.querySelector("{escaped_selector}");
                if (!element) return false;
                element.scrollIntoView({{ block: "center" }});
                element.dispatchEvent(new PointerEvent("pointerdown", {{ bubbles: true }}));
                element.dispatchEvent(new PointerEvent("pointerup", {{ bubbles: true }}));
                element.dispatchEvent(new MouseEvent("click", {{ bubbles: true, cancelable: true, view: window }}));
                return true;
            }})()
            """
            result = await self.page.evaluate(js_code)
            if result:
                logger.info(f"JavaScript CSS click succeeded for {self.css_selector}")
                return
            else:
                logger.warning(f"JavaScript CSS click could not find element {self.css_selector}")
        except Exception as js_error:
            logger.error(f"JavaScript CSS click failed: {js_error}")

    async def xpath_click(self) -> None:
        if not self.xpath_selector:
            logger.warning(f"Cannot perform XPath click: no xpath_selector available")
            return
        logger.debug(f"Attempting JavaScript XPath click for {self.xpath_selector}")
        try:
            escaped_selector = self.xpath_selector.replace("\\", "\\\\").replace('"', '\\"')
            js_code = f"""
            (() => {{
                let element = document.evaluate("{escaped_selector}", document, null, XPathResult.FIRST_ORDERED_NODE_TYPE, null).singleNodeValue;
                if (!element) return false;
                element.scrollIntoView({{ block: "center" }});
                element.dispatchEvent(new PointerEvent("pointerdown", {{ bubbles: true }}));
                element.dispatchEvent(new PointerEvent("pointerup", {{ bubbles: true }}));
                element.dispatchEvent(new MouseEvent("click", {{ bubbles: true, cancelable: true, view: window }}));
                return true;
            }})()
            """
            result = await self.page.evaluate(js_code)
            if result:
                logger.info(f"JavaScript XPath click succeeded for {self.xpath_selector}")
                return
            else:
                logger.warning(
                    f"JavaScript XPath click could not find element {self.xpath_selector}"
                )
        except Exception as js_error:
            logger.error(f"JavaScript XPath click failed: {js_error}")


async def page_query_selector(page: zd.Tab, selector: str, timeout: float = 0) -> Element | None:
    try:
        if selector.startswith("//"):
            elements = await page.xpath(selector, timeout)
            if elements and len(elements) > 0:
                return Element(elements[0], xpath_selector=selector)
            return None

        element = await page.select(selector, timeout=timeout)
        if element:
            return Element(element, css_selector=selector)
        return None
    except (asyncio.TimeoutError, Exception):
        return None


async def distill(
    hostname: str | None, page: zd.Tab, patterns: list[Pattern], reload_on_error: bool = True
) -> Match | None:
    result: list[Match] = []

    for item in patterns:
        name = item.name
        pattern = item.pattern

        root = pattern.find("html")
        gg_priority = root.get("gg-priority", "-1") if isinstance(root, Tag) else "-1"
        try:
            priority = int(str(gg_priority).lstrip("= "))
        except ValueError:
            priority = -1
        domain = root.get("gg-domain") if isinstance(root, Tag) else None

        if domain and hostname:
            local = "localhost" in hostname or "127.0.0.1" in hostname
            if isinstance(domain, str) and not local and domain.lower() not in hostname.lower():
                logger.debug(f"Skipping {name} due to mismatched domain {domain}")
                continue

        logger.debug(f"Checking {name} with priority {priority}")

        found = True
        match_count = 0

        targets = pattern.find_all(attrs={"gg-match": True}) + pattern.find_all(
            attrs={"gg-match-html": True}
        )

        for target in targets:
            if not isinstance(target, Tag):
                continue

            if not found:
                break

            html = target.get("gg-match-html")
            selector, _ = get_selector(str(html if html else target.get("gg-match")))

            if not selector:
                continue

            source = await page_query_selector(page, selector)
            if source:
                match_count += 1
                if html:
                    target.clear()
                    fragment = BeautifulSoup(
                        "<div>" + await source.inner_html() + "</div>", "html.parser"
                    )
                    if fragment.div:
                        for child in list(fragment.div.children):
                            child.extract()
                            target.append(child)
                else:
                    raw_text = await source.inner_text()
                    if raw_text:
                        target.string = raw_text.strip()
                    if source.tag in ["input", "textarea", "select"]:
                        target["value"] = source.element.get("value") or ""
                match_count += 1
            else:
                optional = target.get("gg-optional") is not None
                logger.debug(f"Optional {selector} has no match")
                if not optional:
                    found = False

        if found and match_count > 0:
            distilled = str(pattern)
            result.append(
                Match(
                    name=name,
                    priority=priority,
                    distilled=distilled,
                )
            )

    result = sorted(result, key=lambda x: x.priority)

    if len(result) == 0:
        logger.debug("No matches found")
        return None
    else:
        logger.debug(f"Number of matches: {len(result)}")
        for item in result:
            logger.debug(f" - {item.name} with priority {item.priority}")
        match = result[0]
        logger.info(f"✓ Best match: {match.name}")

        if reload_on_error and (
            "err-timed-out" in match.name
            or "err-ssl-protocol-error" in match.name
            or "err-tunnel-connection-failed" in match.name
            or "err-proxy-connection-failed" in match.name
        ):
            logger.info(f"Error pattern detected: {match.name}")
            try:
                await page.send(zd.cdp.page.reload())
                await page.wait_for_ready_state("interactive")
            except Exception as e:
                logger.warning(f"Failed to reload page: {e}")
            logger.info("Retrying distillation after error...")
            return await distill(hostname, page, patterns, reload_on_error=False)
        return match


async def autoclick(page: zd.Tab, distilled: str, expr: str):
    document = BeautifulSoup(distilled, "html.parser")
    elements = document.select(expr)
    for el in elements:
        selector, _ = get_selector(str(el.get("gg-match")))
        if selector:
            target = await page_query_selector(page, selector)
            if target:
                logger.debug(f"Clicking {selector}")
                await target.click()
            else:
                logger.warning(f"Selector {selector} not found, can't click on it")


async def run_distillation_loop(
    location: str,
    patterns: list[Pattern],
    browser: zd.Browser,
    timeout: int = 15,
    interactive: bool = True,
) -> tuple[bool, str, ConversionResult | None]:
    """Run the distillation loop with zendriver.

    Returns:
        terminated: bool indicating successful termination
        distilled: the raw distilled HTML
        converted: the converted JSON if successful, otherwise None
    """
    if len(patterns) == 0:
        logger.error("No distillation patterns provided")
        raise ValueError("No distillation patterns provided")

    hostname = urllib.parse.urlparse(location).hostname or ""

    page = await get_new_page(browser)
    logger.info(f"Navigating to {location}")
    try:
        await zen_navigate_with_retry(page, location)
    except Exception as error:
        # Error already logged by retry wrapper, just report and re-raise
        await zen_report_distill_error(
            error=error,
            page=page,
            profile_id=browser.id,  # type: ignore[attr-defined]
            location=location,
            hostname=hostname,
            iteration=0,
        )
        raise ValueError(f"Failed to navigate to {location}: {error}")

    TICK = 1  # seconds
    max = timeout // TICK

    current = Match(name="", priority=-1, distilled="")

    for iteration in range(max):
        logger.info("")
        logger.info(f"Iteration {iteration + 1} of {max}")
        await asyncio.sleep(TICK)

        match = await distill(hostname, page, patterns)
        if match:
            if match.distilled == current.distilled:
                logger.debug(f"Still the same: {match.name}")
            else:
                distilled = match.distilled
                current = match

                if await terminate(distilled):
                    converted = await convert(distilled)
                    await safe_close_page(page)
                    return (True, distilled, converted)

                if interactive:
                    await autoclick(page, distilled, "[gg-autoclick]")
                    await autoclick(page, distilled, "button[type=submit]")

                current.distilled = distilled

        else:
            logger.debug(f"No matched pattern found")

    await zen_report_distill_error(
        error=ValueError("No matched pattern found"),
        page=page,
        profile_id=browser.id,  # type: ignore[attr-defined]
        location=location,
        hostname=hostname,
        iteration=max,
    )
    await safe_close_page(page)
    return (False, current.distilled, None)


async def short_lived_mcp_tool(
    location: str,
    pattern_wildcard: str,
    result_key: str,
    url_hostname: str,
) -> tuple[bool, dict[str, Any]]:
    path = os.path.join(os.path.dirname(__file__), "mcp", "patterns", pattern_wildcard)
    patterns = load_distillation_patterns(path)

    browser = await init_zendriver_browser()
    terminated, distilled, converted = await run_distillation_loop(location, patterns, browser)
    await terminate_zendriver_browser(browser)

    result: dict[str, Any] = {result_key: converted if converted else distilled}
    if result_key in result:
        items_value = result[result_key]
        if isinstance(items_value, list):
            for item in cast(list[dict[str, Any]], items_value):
                if "link" in item:
                    link = cast(str, item["link"])
                    parsed = urllib.parse.urlparse(link)
                    netloc: str = parsed.netloc if parsed.netloc else url_hostname
                    url: str = urlunparse((
                        "https",
                        netloc,
                        parsed.path,
                        parsed.params,
                        parsed.query,
                        parsed.fragment,
                    ))
                    item["url"] = url
    return terminated, result<|MERGE_RESOLUTION|>--- conflicted
+++ resolved
@@ -215,21 +215,12 @@
 
 
 async def init_zendriver_browser(id: str | None = None) -> zd.Browser:
-<<<<<<< HEAD
     if id is not None:
         browser = browser_manager.get_incognito_browser(id)
         if browser is not None:
             return browser
-=======
-    from getgather.mcp.dpage import incognito_browsers
-
-    if id is not None:
-        if id in incognito_browsers:
-            return incognito_browsers[id]
->>>>>>> cfffcc1f
         else:
             raise ValueError(f"Browser profile for signin {id} not found")
-
     MAX_ATTEMPTS = 3
     LIVE_CHECK_URL = "https://ip.fly.dev/all"
     IP_ONLY_CHECK_URL = "https://ip.fly.dev/ip"
