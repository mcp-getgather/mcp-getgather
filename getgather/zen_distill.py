import asyncio
import os
import random
import re
import shutil
import urllib.parse
from datetime import datetime
from pathlib import Path
from typing import Any, cast
from urllib.parse import urlunparse

import nanoid
import sentry_sdk
import websockets
import zendriver as zd
from bs4 import BeautifulSoup, Tag
from nanoid import generate
from zendriver.core.connection import ProtocolException

from getgather.api.types import request_info
from getgather.browser.proxy import setup_proxy
from getgather.browser.resource_blocker import blocked_domains, load_blocklists, should_be_blocked
from getgather.config import settings
from getgather.distill import (
    ConversionResult,
    Match,
    Pattern,
    convert,
    get_selector,
    load_distillation_patterns,
    terminate,
)
from getgather.logs import logger


def _safe_fragment(value: str) -> str:
    """Convert a value to a safe filename fragment."""
    fragment = re.sub(r"[^a-zA-Z0-9_-]+", "-", value).strip("-")
    return fragment or "distill"


async def capture_page_artifacts(
    page: zd.Tab,  # type: ignore[name-defined]
    *,
    identifier: str,
    prefix: str,
    capture_html: bool = True,
) -> tuple[Path, Path | None, str | None]:
    """Capture a screenshot (and optional HTML) for debugging/triage."""

    settings.screenshots_dir.mkdir(parents=True, exist_ok=True)

    base_identifier = _safe_fragment(identifier)
    base_prefix = _safe_fragment(prefix)
    timestamp = datetime.now().strftime("%Y%m%d_%H%M%S")
    token = generate(size=5)
    filename = f"{base_identifier}_{base_prefix}_{timestamp}_{token}.png"
    screenshot_path = settings.screenshots_dir / filename

    await page.save_screenshot(filename=str(screenshot_path), full_page=True)  # type: ignore[attr-defined]

    html_path: Path | None = None
    html_content: str | None = None
    if capture_html:
        try:
            html_content = await page.get_content()  # type: ignore[attr-defined]
        except Exception as exc:  # ignore navigation races during capture
            logger.debug(f"⚠️ Can't capture page content during navigation: {exc}")
        else:
            html_path = screenshot_path.with_suffix(".html")
            html_path.write_text(html_content, encoding="utf-8")

    logger.debug(
        "📸 Distill artifact saved",
        extra={
            "screenshot": f"file://{screenshot_path}",
            "html": f"file://{html_path}" if html_path else None,
        },
    )

    return screenshot_path, html_path, html_content


async def zen_report_distill_error(
    *,
    error: Exception,
    page: zd.Tab | None,  # type: ignore[name-defined]
    profile_id: str,
    location: str,
    hostname: str,
    iteration: int,
) -> None:
    screenshot_path: Path | None = None
    html_path: Path | None = None

    if page:
        try:
            screenshot_path, html_path, _ = await capture_page_artifacts(
                page,
                identifier=profile_id,
                prefix="distill_error",
            )
        except Exception as capture_error:
            logger.warning(f"Failed to capture distillation artifacts: {capture_error}")

    context: dict[str, Any] = {
        "location": location,
        "hostname": hostname,
        "iteration": iteration,
    }

    logger.error(
        "Distillation error",
        extra={
            "profile_id": profile_id,
            "location": location,
            "iteration": iteration,
            "screenshot": f"file://{screenshot_path}" if screenshot_path else None,
        },
    )

    if settings.SENTRY_DSN:
        with sentry_sdk.isolation_scope() as scope:
            scope.set_context("distill", context)
            if screenshot_path:
                scope.add_attachment(
                    filename=screenshot_path.name,
                    path=str(screenshot_path),
                )
            if html_path:
                scope.add_attachment(
                    filename=html_path.name,
                    path=str(html_path),
                )

            sentry_sdk.capture_exception(error)


async def install_proxy_handler(username: str, password: str, page: zd.Tab):
    """Install proxy authentication handler for the page.

    Note: This only handles authentication challenges. Request continuation
    is handled by the resource blocker in get_new_page().
    """

    async def auth_challenge_handler(event: zd.cdp.fetch.AuthRequired):
        logger.debug("Supplying proxy authentication...")
        await page.send(
            zd.cdp.fetch.continue_with_auth(
                request_id=event.request_id,
                auth_challenge_response=zd.cdp.fetch.AuthChallengeResponse(
                    response="ProvideCredentials",
                    username=username,
                    password=password,
                ),
            )
        )

    page.add_handler(zd.cdp.fetch.AuthRequired, auth_challenge_handler)  # type: ignore[arg-type]
    await page.send(zd.cdp.fetch.enable(handle_auth_requests=True))


FRIENDLY_CHARS = "23456789abcdefghijkmnpqrstuvwxyz"


async def _create_zendriver_browser(id: str | None = None) -> zd.Browser:
    if id is None:
        id = nanoid.generate(FRIENDLY_CHARS, 6)

    user_data_dir: Path = settings.profiles_dir / id
    logger.info(
        f"Launching Zendriver browser with user_data_dir: {user_data_dir}",
        extra={"profile_id": id},
    )

    browser_args = ["--start-maximized"]

    proxy = await setup_proxy(id, request_info.get())
    if proxy:
        proxy_server = proxy["server"]
        browser_args.append(f"--proxy-server={proxy_server}")

    MAX_START_ATTEMPTS = 3
    BASE_RETRY_DELAY = 0.5
    last_error: Exception | None = None
    for attempt in range(1, MAX_START_ATTEMPTS + 1):
        try:
            browser = await zd.start(
                user_data_dir=str(user_data_dir),
                sandbox=False,  # Required when running as root; safer than --no-sandbox arg
                browser_args=browser_args,
            )
            browser.id = id  # type: ignore[attr-defined]
            return browser
        except Exception as e:
            last_error = e
            if attempt < MAX_START_ATTEMPTS:
                logger.warning(
                    "Browser start failed (attempt %s/%s): %s. Retrying...",
                    attempt,
                    MAX_START_ATTEMPTS,
                    e,
                    extra={"profile_id": id},
                )
                # Simple backoff to avoid retry storms
                await asyncio.sleep(BASE_RETRY_DELAY * attempt)

    logger.error(
        "Failed to start browser after %s attempts",
        MAX_START_ATTEMPTS,
        extra={"profile_id": id},
    )
    raise last_error or RuntimeError("Failed to start browser")


async def init_zendriver_browser(id: str | None = None) -> zd.Browser:
    from getgather.mcp.dpage import incognito_browsers

    if id is not None:
        if id in incognito_browsers:
            return incognito_browsers[id]
        else:
            raise ValueError(f"Browser profile for signin {id} not found")

    MAX_ATTEMPTS = 3
    LIVE_CHECK_URL = "https://ip.fly.dev/all"
    IP_ONLY_CHECK_URL = "https://ip.fly.dev/ip"
    for attempt in range(1, MAX_ATTEMPTS + 1):
        logger.info(f"Creating a new Zendriver browser (attempt {attempt}/{MAX_ATTEMPTS})...")
        browser = await _create_zendriver_browser(id)
        try:
            logger.info(f"Validating browser at {LIVE_CHECK_URL}...")
            # Create page with proxy setup first, then navigate
            page = await get_new_page(browser)
            await zen_navigate_with_retry(page, LIVE_CHECK_URL)

            ip_page = await get_new_page(browser)
            # Extract and log just the IP address
            try:
                await ip_page.get(IP_ONLY_CHECK_URL)
                await ip_page.wait(2)
                body = await ip_page.select("body")
                if body:
                    ip_address = body.text.strip()
                    logger.info(f"Browser IP address: {ip_address}")
                else:
                    logger.warning("Could not extract IP address")
            except Exception as e:
                logger.warning(f"Failed to extract IP: {e}")
            await safe_close_page(ip_page)
            logger.info(f"Browser validated on attempt {attempt}")
            return browser
        except Exception as e:
            logger.warning(f"Browser validation failed on attempt {attempt}: {e}")
            if attempt < MAX_ATTEMPTS:
                try:
                    await browser.stop()
                except Exception:
                    pass

    logger.error(f"Failed to get a working browser after {MAX_ATTEMPTS} attempts!")
    raise RuntimeError(f"Failed to get a working Zendriver browser after {MAX_ATTEMPTS} attempts!")


async def terminate_zendriver_browser(browser: zd.Browser):
    await browser.stop()
    browser_id = cast(str, browser.id)  # type: ignore[attr-defined]
    user_data_dir = settings.profiles_dir / browser_id
    logger.info(
        f"Terminating Zendriver browser with user_data_dir: {user_data_dir}",
        extra={"profile_id": browser_id},
    )
    for directory in [
        "Default/DawnGraphiteCache",
        "Default/DawnWebGPUCache",
        "Default/GPUCache",
        "Default/Code Cache",
        "Default/Cache",
        "GraphiteDawnCache",
        "GrShaderCache",
        "ShaderCache",
        "Subresource Filter",
        "segmentation_platform",
    ]:
        path = user_data_dir / directory

        if path.exists():
            try:
                shutil.rmtree(path)
            except Exception as e:
                logger.warning(f"Failed to remove {directory}: {e}")


async def zen_navigate_with_retry(page: zd.Tab, url: str) -> zd.Tab:
    """Navigate to URL with retry logic for resilient navigation.

    Args:
        page: Zendriver tab to navigate
        url: URL to navigate to
        **kwargs: Additional arguments to pass to page.get()

    Returns:
        The page after successful navigation

    Raises:
        Exception: If navigation fails after all retries
    """
    MAX_RETRIES = 3
    FIRST_TIMEOUT = 45  # seconds, extended for first attempt
    NORMAL_TIMEOUT = 30  # seconds, for retry attempts

    last_error: Exception | None = None
    for attempt in range(MAX_RETRIES):
        timeout = FIRST_TIMEOUT if attempt == 0 else NORMAL_TIMEOUT
        try:

            async def navigate_and_wait() -> zd.Tab:
                await page.send(zd.cdp.page.navigate(url))
                # Wait for network idle or domcontentloaded event
                try:
                    await page.wait_for_ready_state(
                        "interactive"
                    )  # rough equivalent to domcontentloaded (https://developer.mozilla.org/en-US/docs/Web/API/Document/readyState)
                except Exception:
                    # If wait fails, that's okay - page might already be loaded
                    pass
                return page

            result = await asyncio.wait_for(navigate_and_wait(), timeout=timeout)
            return result
        except Exception as error:
            last_error = error
            if attempt < MAX_RETRIES - 1:
                logger.warning(
                    f"Navigation to {url} failed (attempt {attempt + 1}/{MAX_RETRIES}): {error}. "
                    f"Retrying in 1 second..."
                )
                await asyncio.sleep(1)
            else:
                logger.error(f"Failed to navigate to {url} after {MAX_RETRIES} attempts")

    # This should never be reached, but satisfies type checker
    raise last_error or Exception(f"Failed to navigate to {url}")


async def get_new_page(browser: zd.Browser) -> zd.Tab:
    page = await browser.get("about:blank", new_tab=True)

    if blocked_domains is None:
        await load_blocklists()

    async def handle_request(event: zd.cdp.fetch.RequestPaused) -> None:
        resource_type = event.resource_type
        request_url = event.request.url

        deny_type = resource_type in [
            zd.cdp.network.ResourceType.IMAGE,
            zd.cdp.network.ResourceType.MEDIA,
            zd.cdp.network.ResourceType.FONT,
        ]
        deny_url = await should_be_blocked(request_url)
        should_deny = deny_type or deny_url

        if not should_deny:
            try:
                await page.send(zd.cdp.fetch.continue_request(request_id=event.request_id))
            except (ProtocolException, websockets.ConnectionClosedError) as e:
                if isinstance(e, ProtocolException) and (
                    "Invalid state for continueInterceptedRequest" in str(e)
                    or "Invalid InterceptionId" in str(e)
                ):
                    logger.debug(
                        f"Request already processed or invalid interception ID: {request_url}"
                    )
                elif isinstance(e, websockets.ConnectionClosedError):
                    logger.debug(f"Page closed while continuing request: {request_url}")
                else:
                    raise
            return

        kind = "URL" if deny_url else "resource"
        logger.debug(f" DENY {kind}: {request_url}")

        try:
            await page.send(
                zd.cdp.fetch.fail_request(
                    request_id=event.request_id,
                    error_reason=zd.cdp.network.ErrorReason.BLOCKED_BY_CLIENT,
                )
            )
        except (ProtocolException, websockets.ConnectionClosedError) as e:
            if isinstance(e, ProtocolException) and (
                "Invalid state for continueInterceptedRequest" in str(e)
                or "Invalid InterceptionId" in str(e)
            ):
                logger.debug(f"Request already processed or invalid interception ID: {request_url}")
            elif isinstance(e, websockets.ConnectionClosedError):
                logger.debug(f"Page closed while blocking request: {request_url}")
            else:
                raise

    page.add_handler(zd.cdp.fetch.RequestPaused, handle_request)  # type: ignore[reportUnknownMemberType]

    id = cast(str, browser.id)  # type: ignore[attr-defined]
    proxy = await setup_proxy(id, request_info.get())
    proxy_username = None
    proxy_password = None
    if proxy:
        proxy_username = proxy["username"]
        proxy_password = proxy["password"]
        if proxy_username or proxy_password:
            logger.debug("Setting up proxy authentication...")
            await install_proxy_handler(proxy_username or "", proxy_password or "", page)

    return page


async def safe_close_page(page: zd.Tab) -> None:
    """Safely close a page by disabling fetch domain first to prevent orphaned tasks.

    When page.close() is called while fetch handlers are pending, it can leave
    orphaned tasks waiting for CDP responses that will never arrive. This function
    disables the fetch domain first to clean up handlers before closing.
    """
    try:
        # Disable fetch domain to cancel pending request handlers
        await page.send(zd.cdp.fetch.disable())
        logger.debug("Fetch domain disabled before page close")
    except (ProtocolException, websockets.ConnectionClosedError) as e:
        # Page/connection already closed, which is fine
        logger.debug(f"Could not disable fetch (connection already closed): {e}")
    except Exception as e:
        # Log but don't fail - we still want to close the page
        logger.warning(f"Unexpected error disabling fetch domain: {e}")

    try:
        await page.close()
        logger.debug("Page closed successfully")
    except Exception as e:
        logger.warning(f"Error closing page: {e}")


class Element:
    """Wrapper to handle both CSS and XPath selector differences for browser elements."""

    def __init__(
        self,
        element: zd.Element,
        css_selector: str | None = None,
        xpath_selector: str | None = None,
    ):
        self.element = element
        self.tag = element.tag
        self.page = element.tab
        self.css_selector = css_selector
        self.xpath_selector = xpath_selector

    async def inner_html(self) -> str:
        return await self.element.get_html()

    async def inner_text(self) -> str:
        return self.element.text

    async def is_visible(self) -> bool:
        if self.xpath_selector:
            escaped_selector = self.xpath_selector.replace("\\", "\\\\").replace('"', '\\"')
            js_code = f"""
                (() => {{
                    const element = document
                        .evaluate("{escaped_selector}", document, null, XPathResult.FIRST_ORDERED_NODE_TYPE, null)
                        .singleNodeValue;
                    if (!element) return false;
                    const style = window.getComputedStyle(element);
                    if (style.visibility === "hidden" || style.display === "none") return false;
                    const rect = element.getBoundingClientRect();
                    return rect.width > 0 && rect.height > 0;
                }})()
                """
            try:
                return bool(await self.page.evaluate(js_code))
            except Exception as e:
                logger.error(f"JavaScript XPath is_visible failed: {e}")
                return False

        if self.css_selector:
            escaped_selector = self.css_selector.replace("\\", "\\\\").replace('"', '\\"')
            js_code = f"""
                (() => {{
                    const element = document.querySelector("{escaped_selector}");
                    if (!element) return false;
                    const style = window.getComputedStyle(element);
                    if (style.visibility === "hidden" || style.display === "none") return false;
                    const rect = element.getBoundingClientRect();
                    return rect.width > 0 && rect.height > 0;
                }})()
                """
            try:
                return bool(await self.page.evaluate(js_code))
            except Exception as e:
                logger.error(f"JavaScript CSS is_visible failed: {e}")
                return False

        logger.error(f"No selector available for is_visible")
        return False

    async def click(self) -> None:
        if self.css_selector:
            await self.css_click()
        else:
            await self.xpath_click()
        await asyncio.sleep(0.25)

    async def select_option(self, value: str) -> None:
        # Only support CSS selectors for now
        if not self.css_selector:
            logger.warning("Cannot perform CSS select_option: no css_selector available")
            return
        logger.debug(f"Attempting JavaScript CSS select_option for {self.css_selector}")
        try:
            escaped_selector = self.css_selector.replace("\\", "\\\\").replace('"', '\\"')
            value_selector = f"option[value='{value}']"
            js_code = f"""
                (() => {{
                    const select = document.querySelector("{escaped_selector}");
                    const option = select?.querySelector("{value_selector}");
                    if (!select || !option) return false;

                    // Scroll into view
                    select.scrollIntoView({{ block: "center" }});

                    // Open dropdown (if needed)
                    select.dispatchEvent(new PointerEvent("pointerdown", {{ bubbles: true }}));
                    select.dispatchEvent(new PointerEvent("pointerup", {{ bubbles: true }}));
                    select.dispatchEvent(new MouseEvent("click", {{ bubbles: true, cancelable: true, view: window }}));

                    // Select the option
                    option.selected = true;

                    // Trigger change event
                    select.dispatchEvent(new Event("change", {{ bubbles: true }}));

                    return true;
                }})();
            """
            result = await self.page.evaluate(js_code)
            if result:
                logger.info(f"JavaScript CSS select_option succeeded for {self.css_selector}")
                return
            else:
                logger.warning(
                    f"JavaScript CSS select_option could not find element {self.css_selector}"
                )
        except Exception as js_error:
            logger.error(f"JavaScript CSS select_option failed: {js_error}")

        await asyncio.sleep(0.25)

    async def check(self) -> None:
        logger.error("TODO: Element#check")
        await asyncio.sleep(0.25)

    async def type_text(self, text: str) -> None:
        await self.element.clear_input()
        await asyncio.sleep(0.1)
        for char in text:
            await self.element.send_keys(char)
            await asyncio.sleep(random.uniform(0.01, 0.05))

    async def css_click(self) -> None:
        if not self.css_selector:
            logger.warning("Cannot perform CSS click: no css_selector available")
            return
        logger.debug(f"Attempting JavaScript CSS click for {self.css_selector}")
        try:
            escaped_selector = self.css_selector.replace("\\", "\\\\").replace('"', '\\"')
            js_code = f"""
            (() => {{
                const selector = "{escaped_selector}";
                function findInDocument(doc) {{
                    try {{
                        const el = doc.querySelector(selector);
                        if (el) return el;
                    }} catch (e) {{
                        // Cross-origin iframe → skip
                    }}
                    // Look inside all iframes of this document
                    const iframes = doc.querySelectorAll("iframe");
                    for (const frame of iframes) {{
                        try {{
                            const childDoc = frame.contentDocument || frame.contentWindow.document;
                            const found = findInDocument(childDoc);   // recursion
                            if (found) return found;
                        }} catch (e) {{
                            // Cross-origin iframe → skip
                        }}
                    }}
                    return null;
                }}
                const element = findInDocument(document);
                if (!element) return false;
                element.scrollIntoView({{ block: "center" }});
                element.dispatchEvent(new PointerEvent("pointerdown", {{ bubbles: true }}));
                element.dispatchEvent(new PointerEvent("pointerup", {{ bubbles: true }}));
                element.dispatchEvent(new MouseEvent("click", {{ bubbles: true, cancelable: true, view: window }}));
                return true;
            }})()
            """
            result = await self.page.evaluate(js_code)
            if result:
                logger.info(f"JavaScript CSS click succeeded for {self.css_selector}")
                return
            else:
                logger.warning(f"JavaScript CSS click could not find element {self.css_selector}")
        except Exception as js_error:
            logger.error(f"JavaScript CSS click failed: {js_error}")

    async def xpath_click(self) -> None:
        if not self.xpath_selector:
            logger.warning(f"Cannot perform XPath click: no xpath_selector available")
            return
        logger.debug(f"Attempting JavaScript XPath click for {self.xpath_selector}")
        try:
            escaped_selector = self.xpath_selector.replace("\\", "\\\\").replace('"', '\\"')
            js_code = f"""
            (() => {{
                let element = document.evaluate("{escaped_selector}", document, null, XPathResult.FIRST_ORDERED_NODE_TYPE, null).singleNodeValue;
                if (!element) return false;
                element.scrollIntoView({{ block: "center" }});
                element.dispatchEvent(new PointerEvent("pointerdown", {{ bubbles: true }}));
                element.dispatchEvent(new PointerEvent("pointerup", {{ bubbles: true }}));
                element.dispatchEvent(new MouseEvent("click", {{ bubbles: true, cancelable: true, view: window }}));
                return true;
            }})()
            """
            result = await self.page.evaluate(js_code)
            if result:
                logger.info(f"JavaScript XPath click succeeded for {self.xpath_selector}")
                return
            else:
                logger.warning(
                    f"JavaScript XPath click could not find element {self.xpath_selector}"
                )
        except Exception as js_error:
            logger.error(f"JavaScript XPath click failed: {js_error}")


async def page_query_selector(page: zd.Tab, selector: str, timeout: float = 0) -> Element | None:
    try:
        if selector.startswith("//"):
            elements = await page.xpath(selector, timeout)
            if elements and len(elements) > 0:
                element = Element(elements[0], xpath_selector=selector)
                if await element.is_visible():
                    return element
            return None

<<<<<<< HEAD
        try:
            element = await page.select(selector, timeout=timeout)
            if element:
                return Element(element, css_selector=selector)
            return None
        except (asyncio.TimeoutError, Exception):
            element = await page.select_all(selector, timeout=timeout, include_frames=True)
            if element and len(element) > 0:
                return Element(element[0], css_selector=selector)
            return None
=======
        element = await page.select(selector, timeout=timeout)
        if element:
            element = Element(element, css_selector=selector)
            if await element.is_visible():
                return element
        return None
>>>>>>> 563fc135
    except (asyncio.TimeoutError, Exception):
        return None


async def distill(
    hostname: str | None, page: zd.Tab, patterns: list[Pattern], reload_on_error: bool = True
) -> Match | None:
    result: list[Match] = []

    for item in patterns:
        name = item.name
        pattern = item.pattern

        root = pattern.find("html")
        gg_priority = root.get("gg-priority", "-1") if isinstance(root, Tag) else "-1"
        try:
            priority = int(str(gg_priority).lstrip("= "))
        except ValueError:
            priority = -1
        domain = root.get("gg-domain") if isinstance(root, Tag) else None

        if domain and hostname:
            local = "localhost" in hostname or "127.0.0.1" in hostname
            if isinstance(domain, str) and not local and domain.lower() not in hostname.lower():
                logger.debug(f"Skipping {name} due to mismatched domain {domain}")
                continue

        logger.debug(f"Checking {name} with priority {priority}")

        found = True
        match_count = 0

        targets = pattern.find_all(attrs={"gg-match": True}) + pattern.find_all(
            attrs={"gg-match-html": True}
        )

        for target in targets:
            if not isinstance(target, Tag):
                continue

            if not found:
                break

            html = target.get("gg-match-html")
            selector, _ = get_selector(str(html if html else target.get("gg-match")))

            if not selector:
                continue

            source = await page_query_selector(page, selector)
            if source:
                match_count += 1
                if html:
                    target.clear()
                    fragment = BeautifulSoup(
                        "<div>" + await source.inner_html() + "</div>", "html.parser"
                    )
                    if fragment.div:
                        for child in list(fragment.div.children):
                            child.extract()
                            target.append(child)
                else:
                    raw_text = await source.inner_text()
                    if raw_text:
                        target.string = raw_text.strip()
                    if source.tag in ["input", "textarea", "select"]:
                        target["value"] = source.element.get("value") or ""
                match_count += 1
            else:
                optional = target.get("gg-optional") is not None
                logger.debug(f"Optional {selector} has no match")
                if not optional:
                    found = False

        if found and match_count > 0:
            distilled = str(pattern)
            result.append(
                Match(
                    name=name,
                    priority=priority,
                    distilled=distilled,
                )
            )

    result = sorted(result, key=lambda x: x.priority)

    if len(result) == 0:
        logger.debug("No matches found")
        return None
    else:
        logger.debug(f"Number of matches: {len(result)}")
        for item in result:
            logger.debug(f" - {item.name} with priority {item.priority}")
        match = result[0]
        logger.info(f"✓ Best match: {match.name}")

        if reload_on_error and (
            "err-timed-out" in match.name
            or "err-ssl-protocol-error" in match.name
            or "err-tunnel-connection-failed" in match.name
            or "err-proxy-connection-failed" in match.name
        ):
            logger.info(f"Error pattern detected: {match.name}")
            try:
                await page.send(zd.cdp.page.reload())
                await page.wait_for_ready_state("interactive")
            except Exception as e:
                logger.warning(f"Failed to reload page: {e}")
            logger.info("Retrying distillation after error...")
            return await distill(hostname, page, patterns, reload_on_error=False)
        return match


async def autoclick(page: zd.Tab, distilled: str, expr: str):
    document = BeautifulSoup(distilled, "html.parser")
    elements = document.select(expr)
    for el in elements:
        selector, _ = get_selector(str(el.get("gg-match")))
        if selector:
            target = await page_query_selector(page, selector)
            if target:
                logger.debug(f"Clicking {selector}")
                await target.click()
            else:
                logger.warning(f"Selector {selector} not found, can't click on it")


async def run_distillation_loop(
    location: str,
    patterns: list[Pattern],
    browser: zd.Browser,
    timeout: int = 15,
    interactive: bool = True,
) -> tuple[bool, str, ConversionResult | None]:
    """Run the distillation loop with zendriver.

    Returns:
        terminated: bool indicating successful termination
        distilled: the raw distilled HTML
        converted: the converted JSON if successful, otherwise None
    """
    if len(patterns) == 0:
        logger.error("No distillation patterns provided")
        raise ValueError("No distillation patterns provided")

    hostname = urllib.parse.urlparse(location).hostname or ""

    page = await get_new_page(browser)
    logger.info(f"Navigating to {location}")
    try:
        await zen_navigate_with_retry(page, location)
    except Exception as error:
        # Error already logged by retry wrapper, just report and re-raise
        await zen_report_distill_error(
            error=error,
            page=page,
            profile_id=browser.id,  # type: ignore[attr-defined]
            location=location,
            hostname=hostname,
            iteration=0,
        )
        raise ValueError(f"Failed to navigate to {location}: {error}")

    TICK = 1  # seconds
    max = timeout // TICK

    current = Match(name="", priority=-1, distilled="")

    for iteration in range(max):
        logger.info("")
        logger.info(f"Iteration {iteration + 1} of {max}")
        await asyncio.sleep(TICK)

        match = await distill(hostname, page, patterns)
        if match:
            if match.distilled == current.distilled:
                logger.debug(f"Still the same: {match.name}")
            else:
                distilled = match.distilled
                current = match

                if await terminate(distilled):
                    converted = await convert(distilled)
                    await safe_close_page(page)
                    return (True, distilled, converted)

                if interactive:
                    await autoclick(page, distilled, "[gg-autoclick]")
                    await autoclick(page, distilled, "button[type=submit]")

                current.distilled = distilled

        else:
            logger.debug(f"No matched pattern found")

    await zen_report_distill_error(
        error=ValueError("No matched pattern found"),
        page=page,
        profile_id=browser.id,  # type: ignore[attr-defined]
        location=location,
        hostname=hostname,
        iteration=max,
    )
    await safe_close_page(page)
    return (False, current.distilled, None)


async def short_lived_mcp_tool(
    location: str,
    pattern_wildcard: str,
    result_key: str,
    url_hostname: str,
) -> tuple[bool, dict[str, Any]]:
    path = os.path.join(os.path.dirname(__file__), "mcp", "patterns", pattern_wildcard)
    patterns = load_distillation_patterns(path)

    browser = await init_zendriver_browser()
    terminated, distilled, converted = await run_distillation_loop(location, patterns, browser)
    await terminate_zendriver_browser(browser)

    result: dict[str, Any] = {result_key: converted if converted else distilled}
    if result_key in result:
        items_value = result[result_key]
        if isinstance(items_value, list):
            for item in cast(list[dict[str, Any]], items_value):
                if "link" in item:
                    link = cast(str, item["link"])
                    parsed = urllib.parse.urlparse(link)
                    netloc: str = parsed.netloc if parsed.netloc else url_hostname
                    url: str = urlunparse((
                        "https",
                        netloc,
                        parsed.path,
                        parsed.params,
                        parsed.query,
                        parsed.fragment,
                    ))
                    item["url"] = url
    return terminated, result<|MERGE_RESOLUTION|>--- conflicted
+++ resolved
@@ -654,25 +654,20 @@
                     return element
             return None
 
-<<<<<<< HEAD
         try:
             element = await page.select(selector, timeout=timeout)
             if element:
-                return Element(element, css_selector=selector)
+                element = Element(element, css_selector=selector)
+                if await element.is_visible():
+                    return element
             return None
         except (asyncio.TimeoutError, Exception):
             element = await page.select_all(selector, timeout=timeout, include_frames=True)
             if element and len(element) > 0:
-                return Element(element[0], css_selector=selector)
+                element = Element(element[0], css_selector=selector)
+                if await element.is_visible():
+                    return element
             return None
-=======
-        element = await page.select(selector, timeout=timeout)
-        if element:
-            element = Element(element, css_selector=selector)
-            if await element.is_visible():
-                return element
-        return None
->>>>>>> 563fc135
     except (asyncio.TimeoutError, Exception):
         return None
 
