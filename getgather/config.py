from pathlib import Path

from pydantic import field_validator
from pydantic_settings import BaseSettings, SettingsConfigDict

from getgather.logs import logger, setup_logging

PROJECT_DIR = Path(__file__).resolve().parent.parent


class Settings(BaseSettings):
    model_config = SettingsConfigDict(
        env_file=PROJECT_DIR / ".env", env_ignore_empty=True, extra="ignore"
    )
    ENVIRONMENT: str = "local"
    APP_NAME: str = "getgather-local"
    LOG_LEVEL: str = "INFO"
    GIT_REV: str = ""

    # Logging
    SENTRY_DSN: str = ""

    # Browser Package Settings
    PROFILES_DIR: str = ""
    BUNDLES_DIR: str = ""
    SCREENSHOTS_DIR: str = ""
    HEADLESS: bool = False

<<<<<<< HEAD
    BROWSER_USE_MODEL: str = "o4-mini"
    OPENAI_API_KEY: str = ""
=======
    # Proxy Settings
    HTTP_PROXY: str = ""
    HTTP_PROXY_PASSWORD: str = ""
>>>>>>> e71f04f6

    @property
    def brand_spec_dir(self) -> Path:
        return PROJECT_DIR / "getgather" / "connectors" / "brand_specs"

    @property
    def test_brand_spec_dir(self) -> Path:
        return PROJECT_DIR / "tests" / "connectors" / "brand_specs"

    @property
    def bundles_dir(self) -> Path:
        return Path(self.BUNDLES_DIR) if self.BUNDLES_DIR else PROJECT_DIR / "data" / "bundles"

    @property
    def screenshots_dir(self) -> Path:
        dir = (
            Path(self.SCREENSHOTS_DIR)
            if self.SCREENSHOTS_DIR
            else PROJECT_DIR / "data" / "screenshots"
        )
        if not dir.exists():
            dir.mkdir(parents=True)
        return dir

    @property
    def profiles_dir(self) -> Path:
        path = (
            Path(self.PROFILES_DIR).resolve()
            if self.PROFILES_DIR
            else PROJECT_DIR / "data/profiles"
        )
        if not path.exists():
            path.mkdir(parents=True, exist_ok=True)
        return path

    @field_validator("LOG_LEVEL", mode="after")
    @classmethod
    def set_log_level(cls, v: str) -> str:
        setup_logging(v)
        return v

    @field_validator("SENTRY_DSN", mode="after")
    @classmethod
    def validate_sentry_dsn(cls, v: str) -> str:
        if not v:
            logger.warning("SENTRY_DSN is not set, logging will not be captured in Sentry.")
        return v


settings = Settings()<|MERGE_RESOLUTION|>--- conflicted
+++ resolved
@@ -26,14 +26,13 @@
     SCREENSHOTS_DIR: str = ""
     HEADLESS: bool = False
 
-<<<<<<< HEAD
+    # Browser-use settings
     BROWSER_USE_MODEL: str = "o4-mini"
     OPENAI_API_KEY: str = ""
-=======
+
     # Proxy Settings
     HTTP_PROXY: str = ""
     HTTP_PROXY_PASSWORD: str = ""
->>>>>>> e71f04f6
 
     @property
     def brand_spec_dir(self) -> Path:
