import type { paths } from "@generated/api";
import createFetchClient from "openapi-fetch";
import createClient from "openapi-react-query";

<<<<<<< HEAD
export type RecordingResponse = {
  events: RRWebEvent[];
};

export type RRWebEvent = {
  type: number;
  data: Record<string, unknown>;
  timestamp: number;
  [key: string]: unknown;
};

export class ApiService {
  private static baseUrl = "/api";

  static async getActivities(): Promise<Activity[]> {
    const response = await fetch(`${this.baseUrl}/activities/`);

    if (!response.ok) {
      throw new Error(`Failed to fetch activities: ${response.statusText}`);
    }

    const data: Activity[] = await response.json();
    return data;
  }

  static async getRecording(activityId: string): Promise<RecordingResponse> {
    const response = await fetch(`${this.baseUrl}/activities/${activityId}/recordings`);

    if (!response.ok) {
      throw new Error(`Failed to fetch recording: ${response.statusText}`);
    }

    return await response.json();
  }
}
=======
const fetchClient = createFetchClient<paths>({ baseUrl: "/api" });
export const $api = createClient(fetchClient);
>>>>>>> d3cf9187
<|MERGE_RESOLUTION|>--- conflicted
+++ resolved
@@ -1,44 +1,7 @@
-import type { paths } from "@generated/api";
 import createFetchClient from "openapi-fetch";
 import createClient from "openapi-react-query";
 
-<<<<<<< HEAD
-export type RecordingResponse = {
-  events: RRWebEvent[];
-};
+import type { paths } from "@generated/api";
 
-export type RRWebEvent = {
-  type: number;
-  data: Record<string, unknown>;
-  timestamp: number;
-  [key: string]: unknown;
-};
-
-export class ApiService {
-  private static baseUrl = "/api";
-
-  static async getActivities(): Promise<Activity[]> {
-    const response = await fetch(`${this.baseUrl}/activities/`);
-
-    if (!response.ok) {
-      throw new Error(`Failed to fetch activities: ${response.statusText}`);
-    }
-
-    const data: Activity[] = await response.json();
-    return data;
-  }
-
-  static async getRecording(activityId: string): Promise<RecordingResponse> {
-    const response = await fetch(`${this.baseUrl}/activities/${activityId}/recordings`);
-
-    if (!response.ok) {
-      throw new Error(`Failed to fetch recording: ${response.statusText}`);
-    }
-
-    return await response.json();
-  }
-}
-=======
 const fetchClient = createFetchClient<paths>({ baseUrl: "/api" });
-export const $api = createClient(fetchClient);
->>>>>>> d3cf9187
+export const $api = createClient(fetchClient);