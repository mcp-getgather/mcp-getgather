--- conflicted
+++ resolved
@@ -1,16 +1,12 @@
 import { useEffect, useRef, useState } from "react";
 import "rrweb-player/dist/style.css";
 
-<<<<<<< HEAD
-import { type RRWebEvent } from "@/lib/api";
-=======
 export type RRWebEvent = {
   type: number;
   data: Record<string, unknown>;
   timestamp: number;
   [key: string]: unknown;
 };
->>>>>>> d3cf9187
 
 // RRWeb player type
 type RRWebPlayerInstance = {
