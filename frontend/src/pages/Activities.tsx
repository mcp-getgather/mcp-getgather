<<<<<<< HEAD
import { ExternalLink, Play, RefreshCw, Search } from "lucide-react";
import { useEffect, useState } from "react";
import { Link } from "react-router";

import { Badge } from "@/components/ui/badge";
import { Button } from "@/components/ui/button";
import { Card, CardContent, CardDescription, CardHeader, CardTitle } from "@/components/ui/card";
import { type Activity, ApiService } from "@/lib/api";
=======
import { Badge } from "@/components/ui/badge";
import { Button } from "@/components/ui/button";
import {
  Card,
  CardContent,
  CardDescription,
  CardHeader,
  CardTitle,
} from "@/components/ui/card";
import { $api } from "@/lib/api";
import { ExternalLink, Play, RefreshCw, Search } from "lucide-react";
import { useState } from "react";
import { Link } from "react-router";
>>>>>>> d3cf9187

export default function Activities() {
  const [searchTerm, setSearchTerm] = useState("");

<<<<<<< HEAD
  const loadActivities = async () => {
    try {
      setLoading(true);
      const activitiesData = await ApiService.getActivities();
      setActivities(activitiesData || []);
      setError(null);
    } catch (err) {
      setError(err instanceof Error ? err.message : "Failed to load activities");
    } finally {
      setLoading(false);
    }
  };
=======
  const { data, refetch, isLoading, error } = $api.useQuery(
    "get",
    "/activities/",
  );
>>>>>>> d3cf9187

  if (!data) {
    return null;
  }

  const filteredActivities = data.filter(
    (activity) =>
      activity.name.toLowerCase().includes(searchTerm.toLowerCase()) ||
      activity.brand_id.toLowerCase().includes(searchTerm.toLowerCase()),
  );

  const formatDuration = (executionTimeMs: number | null): string => {
    if (!executionTimeMs) return "N/A";
    const seconds = Math.floor(executionTimeMs / 1000);
    const minutes = Math.floor(seconds / 60);
    const remainingSeconds = seconds % 60;

    if (minutes > 0) {
      return `${minutes}m ${remainingSeconds}s`;
    }
    return `${remainingSeconds}s`;
  };

  const formatTimestamp = (timestamp: string): string => {
    const date = new Date(timestamp);
    const now = new Date();
    const diffMs = now.getTime() - date.getTime();
    const diffHours = Math.floor(diffMs / (1000 * 60 * 60));
    const diffMinutes = Math.floor(diffMs / (1000 * 60));

    if (diffHours > 24) {
      return date.toLocaleDateString();
    } else if (diffHours > 0) {
      return `${diffHours}h ago`;
    } else if (diffMinutes > 0) {
      return `${diffMinutes}m ago`;
    } else {
      return "Just now";
    }
  };

  return (
    <div className="mx-auto max-w-6xl px-6 py-10">
      <div className="mb-8 flex items-start justify-between gap-4">
        <div>
          <h1 className="text-3xl font-semibold tracking-tight">Activity</h1>
          <p className="text-muted-foreground mt-1">
            Track all agent activities and monitor performance in detail
          </p>
        </div>
        <div className="flex items-center gap-3">
<<<<<<< HEAD
          <Button size="sm" variant="outline" onClick={loadActivities} disabled={loading}>
            <RefreshCw className={`h-4 w-4 ${loading ? "animate-spin" : ""}`} />
=======
          <Button
            size="sm"
            variant="outline"
            onClick={() => refetch()}
            disabled={isLoading}
          >
            <RefreshCw
              className={`h-4 w-4 ${isLoading ? "animate-spin" : ""}`}
            />
>>>>>>> d3cf9187
            Refresh
          </Button>
        </div>
      </div>

      {/* Toolbar */}
      <div className="mt-4 flex flex-col gap-3 sm:flex-row sm:items-center sm:justify-between">
        <div className="flex flex-1 items-center gap-3 rounded-lg border-1 bg-white p-4">
          <div className="relative w-full">
            <Search className="absolute top-1/2 left-3 h-4 w-4 -translate-y-1/2 text-gray-400" />
            <input
              type="text"
              placeholder="Search activities..."
              value={searchTerm}
              onChange={(e) => setSearchTerm(e.target.value)}
              className="w-full rounded-md border border-gray-200 bg-white py-2 pr-3 pl-9 text-sm placeholder:text-gray-400 focus:ring-2 focus:ring-indigo-500 focus:outline-none"
            />
          </div>
        </div>
      </div>

      {/* Content */}
      <div className="mt-6 grid grid-cols-1 gap-6 lg:grid-cols-3">
        {/* Left column: Activity feed */}
        <div className="lg:col-span-2">
          <Card className="border-0 shadow-sm">
            <CardHeader className="pb-2">
              <div className="flex items-center justify-between">
                <div>
                  <CardTitle>Recent Activities</CardTitle>
                  <CardDescription>Activity Feed</CardDescription>
                </div>
                <div className="flex items-center gap-3 text-sm">
                  <div className="flex items-center gap-2 text-green-600">
                    <span className="inline-block h-2 w-2 rounded-full bg-green-500" />
                    Live Updates
                  </div>
                </div>
              </div>
            </CardHeader>
            <CardContent>
              {isLoading ? (
                <div className="flex items-center justify-center py-8">
                  <RefreshCw className="h-6 w-6 animate-spin text-gray-400" />
                  <span className="ml-2 text-gray-500">Loading activities...</span>
                </div>
              ) : error ? (
                <div className="py-8 text-center">
                  <p className="text-red-600">{error}</p>
<<<<<<< HEAD
                  <Button onClick={loadActivities} variant="outline" className="mt-2">
=======
                  <Button onClick={refetch} variant="outline" className="mt-2">
>>>>>>> d3cf9187
                    Retry
                  </Button>
                </div>
              ) : filteredActivities.length === 0 ? (
                <div className="py-8 text-center">
                  <p className="text-gray-500">
                    {searchTerm ? "No activities match your search" : "No activities found"}
                  </p>
                </div>
              ) : (
                <ul className="divide-y divide-gray-100">
                  {filteredActivities.map((activity) => (
                    <li key={activity.id} className="py-3 first:pt-0 last:pb-0">
                      <div className="flex items-center justify-between">
                        <div className="flex items-center gap-3">
                          <span
                            className={`h-2.5 w-2.5 rounded-full ${
                              activity.end_time ? "bg-gray-300" : "bg-green-500"
                            }`}
                          />
                          <div className="flex items-center gap-2">
                            <span className="text-sm text-gray-900">{activity.name}</span>
                            {activity.brand_id && (
                              <Badge
                                variant="secondary"
                                className="bg-indigo-50 text-indigo-700 capitalize"
                              >
                                {activity.brand_id}
                              </Badge>
                            )}
                            {!activity.end_time && (
                              <ExternalLink className="h-3.5 w-3.5 text-gray-400" />
                            )}
                            {activity.has_recording && (
                              <Link
                                to={`/replay?id=${activity.id}`}
                                className="inline-flex items-center gap-1 text-xs text-indigo-600 transition-colors hover:text-indigo-800"
                              >
                                <Play className="h-3 w-3" />
                                Replay
                              </Link>
                            )}
                          </div>
                        </div>
                        <span className="text-xs text-gray-500">
                          {formatTimestamp(activity.start_time)} (
                          {formatDuration(activity.execution_time_ms ?? null)})
                        </span>
                      </div>
                    </li>
                  ))}
                </ul>
              )}
            </CardContent>
          </Card>
        </div>

        {/* Right column: Summary */}
        <div className="space-y-6">
          <Card className="border-0 shadow-sm">
            <CardHeader className="pb-3">
              <CardTitle className="text-base">Statistics</CardTitle>
              <CardDescription>Activity overview and performance metrics</CardDescription>
            </CardHeader>
            <CardContent>
              <div className="space-y-3 text-sm">
                <div className="flex items-center justify-between">
                  <span>Total Activities</span>
<<<<<<< HEAD
                  <span className="font-medium text-gray-900">{activities.length}</span>
                </div>
                <div className="flex items-center justify-between">
                  <span>Completed</span>
                  <span className="font-medium text-green-600">
                    {activities.filter((a) => a.end_time).length}
=======
                  <span className="text-gray-900 font-medium">
                    {data.length}
                  </span>
                </div>
                <div className="flex items-center justify-between">
                  <span>Completed</span>
                  <span className="text-green-600 font-medium">
                    {data.filter((a) => a.end_time).length}
>>>>>>> d3cf9187
                  </span>
                </div>
                <div className="flex items-center justify-between">
                  <span>In Progress</span>
<<<<<<< HEAD
                  <span className="font-medium text-yellow-600">
                    {activities.filter((a) => !a.end_time).length}
=======
                  <span className="text-yellow-600 font-medium">
                    {data.filter((a) => !a.end_time).length}
>>>>>>> d3cf9187
                  </span>
                </div>
                <div className="flex items-center justify-between">
                  <span>Average Duration</span>
                  <span className="text-gray-600">
                    {(() => {
<<<<<<< HEAD
                      const completedActivities = activities.filter((a) => a.execution_time_ms);
=======
                      const completedActivities = data.filter(
                        (a) => a.execution_time_ms,
                      );
>>>>>>> d3cf9187
                      if (completedActivities.length === 0) return "N/A";
                      const avgMs =
                        completedActivities.reduce((sum, a) => sum + a.execution_time_ms!, 0) /
                        completedActivities.length;
                      return formatDuration(avgMs);
                    })()}
                  </span>
                </div>
              </div>
            </CardContent>
          </Card>

          <Card className="border-0 shadow-sm">
            <CardHeader className="pb-2">
              <CardTitle className="text-base">Brands</CardTitle>
            </CardHeader>
            <CardContent>
              <div className="space-y-3 text-sm">
                {(() => {
                  const brandCounts = data.reduce(
                    (acc, activity) => {
                      const brand = activity.brand_id || "Unknown";
                      acc[brand] = (acc[brand] || 0) + 1;
                      return acc;
                    },
                    {} as Record<string, number>,
                  );

                  return Object.entries(brandCounts)
                    .sort(([, a], [, b]) => b - a)
                    .slice(0, 5)
                    .map(([brand, count]) => (
                      <div key={brand} className="flex items-center justify-between">
                        <span className="capitalize">{brand}</span>
                        <span className="text-gray-600">{count}</span>
                      </div>
                    ));
                })()}
              </div>
            </CardContent>
          </Card>
        </div>
      </div>
    </div>
  );
}<|MERGE_RESOLUTION|>--- conflicted
+++ resolved
@@ -1,50 +1,16 @@
-<<<<<<< HEAD
 import { ExternalLink, Play, RefreshCw, Search } from "lucide-react";
-import { useEffect, useState } from "react";
+import { useState } from "react";
 import { Link } from "react-router";
 
 import { Badge } from "@/components/ui/badge";
 import { Button } from "@/components/ui/button";
 import { Card, CardContent, CardDescription, CardHeader, CardTitle } from "@/components/ui/card";
-import { type Activity, ApiService } from "@/lib/api";
-=======
-import { Badge } from "@/components/ui/badge";
-import { Button } from "@/components/ui/button";
-import {
-  Card,
-  CardContent,
-  CardDescription,
-  CardHeader,
-  CardTitle,
-} from "@/components/ui/card";
 import { $api } from "@/lib/api";
-import { ExternalLink, Play, RefreshCw, Search } from "lucide-react";
-import { useState } from "react";
-import { Link } from "react-router";
->>>>>>> d3cf9187
 
 export default function Activities() {
   const [searchTerm, setSearchTerm] = useState("");
 
-<<<<<<< HEAD
-  const loadActivities = async () => {
-    try {
-      setLoading(true);
-      const activitiesData = await ApiService.getActivities();
-      setActivities(activitiesData || []);
-      setError(null);
-    } catch (err) {
-      setError(err instanceof Error ? err.message : "Failed to load activities");
-    } finally {
-      setLoading(false);
-    }
-  };
-=======
-  const { data, refetch, isLoading, error } = $api.useQuery(
-    "get",
-    "/activities/",
-  );
->>>>>>> d3cf9187
+  const { data, refetch, isLoading, error } = $api.useQuery("get", "/activities/");
 
   if (!data) {
     return null;
@@ -96,20 +62,8 @@
           </p>
         </div>
         <div className="flex items-center gap-3">
-<<<<<<< HEAD
-          <Button size="sm" variant="outline" onClick={loadActivities} disabled={loading}>
-            <RefreshCw className={`h-4 w-4 ${loading ? "animate-spin" : ""}`} />
-=======
-          <Button
-            size="sm"
-            variant="outline"
-            onClick={() => refetch()}
-            disabled={isLoading}
-          >
-            <RefreshCw
-              className={`h-4 w-4 ${isLoading ? "animate-spin" : ""}`}
-            />
->>>>>>> d3cf9187
+          <Button size="sm" variant="outline" onClick={() => refetch()} disabled={isLoading}>
+            <RefreshCw className={`h-4 w-4 ${isLoading ? "animate-spin" : ""}`} />
             Refresh
           </Button>
         </div>
@@ -159,11 +113,7 @@
               ) : error ? (
                 <div className="py-8 text-center">
                   <p className="text-red-600">{error}</p>
-<<<<<<< HEAD
-                  <Button onClick={loadActivities} variant="outline" className="mt-2">
-=======
                   <Button onClick={refetch} variant="outline" className="mt-2">
->>>>>>> d3cf9187
                     Retry
                   </Button>
                 </div>
@@ -232,47 +182,25 @@
               <div className="space-y-3 text-sm">
                 <div className="flex items-center justify-between">
                   <span>Total Activities</span>
-<<<<<<< HEAD
-                  <span className="font-medium text-gray-900">{activities.length}</span>
+                  <span className="font-medium text-gray-900">{data.length}</span>
                 </div>
                 <div className="flex items-center justify-between">
                   <span>Completed</span>
                   <span className="font-medium text-green-600">
-                    {activities.filter((a) => a.end_time).length}
-=======
-                  <span className="text-gray-900 font-medium">
-                    {data.length}
+                    {data.filter((a) => a.end_time).length}
                   </span>
                 </div>
                 <div className="flex items-center justify-between">
-                  <span>Completed</span>
-                  <span className="text-green-600 font-medium">
-                    {data.filter((a) => a.end_time).length}
->>>>>>> d3cf9187
-                  </span>
-                </div>
-                <div className="flex items-center justify-between">
                   <span>In Progress</span>
-<<<<<<< HEAD
                   <span className="font-medium text-yellow-600">
-                    {activities.filter((a) => !a.end_time).length}
-=======
-                  <span className="text-yellow-600 font-medium">
                     {data.filter((a) => !a.end_time).length}
->>>>>>> d3cf9187
                   </span>
                 </div>
                 <div className="flex items-center justify-between">
                   <span>Average Duration</span>
                   <span className="text-gray-600">
                     {(() => {
-<<<<<<< HEAD
-                      const completedActivities = activities.filter((a) => a.execution_time_ms);
-=======
-                      const completedActivities = data.filter(
-                        (a) => a.execution_time_ms,
-                      );
->>>>>>> d3cf9187
+                      const completedActivities = data.filter((a) => a.execution_time_ms);
                       if (completedActivities.length === 0) return "N/A";
                       const avgMs =
                         completedActivities.reduce((sum, a) => sum + a.execution_time_ms!, 0) /
