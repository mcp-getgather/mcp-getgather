--- conflicted
+++ resolved
@@ -4,8 +4,7 @@
     <meta charset="UTF-8" />
     <meta name="viewport" content="width=device-width, initial-scale=1.0" />
     <meta name="description" content="GetGather" />
-<<<<<<< HEAD
-    <title>GetGather</title>
+    <title>GetGather Station</title>
     <link
       rel="stylesheet"
       href="https://cdn.jsdelivr.net/npm/rrweb@latest/dist/style.css"
@@ -14,9 +13,6 @@
       rel="stylesheet"
       href="https://cdn.jsdelivr.net/npm/rrweb-player@latest/dist/style.css"
     />
-=======
-    <title>GetGather Station</title>
->>>>>>> 7e779950
   </head>
   <body>
     <div id="root"></div>
